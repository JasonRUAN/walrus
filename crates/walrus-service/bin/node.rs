--- conflicted
+++ resolved
@@ -1097,11 +1097,7 @@
 
 struct StorageNodeRuntime {
     walrus_node_handle: JoinHandle<anyhow::Result<()>>,
-<<<<<<< HEAD
-    rest_api_handle: JoinHandle<Result<(), io::Error>>,
-=======
     rest_api_handle: JoinHandle<Result<(), anyhow::Error>>,
->>>>>>> a142d169
     // Preserve the metrics runtime to keep the runtime alive
     metrics_runtime: MetricsAndLoggingRuntime,
     // INV: Runtime must be dropped last
