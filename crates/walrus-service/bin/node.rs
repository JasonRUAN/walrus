--- conflicted
+++ resolved
@@ -946,13 +946,8 @@
         };
 
         let runtime_config = EventProcessorRuntimeConfig {
-<<<<<<< HEAD
             rpc_addresses: vec![sui_rpc_url.clone()],
-            event_polling_interval: std::time::Duration::from_secs(1),
-=======
-            rpc_address: sui_rpc_url.clone(),
             event_polling_interval: Duration::from_secs(1),
->>>>>>> a6a00df9
             db_path: db_path.clone(),
             rpc_fallback_config: rpc_fallback_config_args.and_then(|args| args.to_config()),
         };
