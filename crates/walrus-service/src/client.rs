--- conflicted
+++ resolved
@@ -500,17 +500,11 @@
         post_store: PostStoreAction,
         metrics: Option<&Arc<ClientMetrics>>,
     ) -> ClientResult<Vec<BlobStoreResult>> {
-<<<<<<< HEAD
         let start = Instant::now();
-        let pairs_and_metadata = self
-            .encode_blobs_to_pairs_and_metadata(blobs, encoding_type)
-            .await?;
+        let pairs_and_metadata = self.encode_blobs_to_pairs_and_metadata(blobs, encoding_type)?;
         if let Some(metrics) = metrics {
             metrics.observe_encoding_latency(start.elapsed());
         }
-=======
-        let pairs_and_metadata = self.encode_blobs_to_pairs_and_metadata(blobs, encoding_type)?;
->>>>>>> 0ff87b3a
 
         self.retry_if_error_epoch_change(|| {
             self.reserve_and_store_encoded_blobs(
