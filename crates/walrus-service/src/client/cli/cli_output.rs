// Copyright (c) Mysten Labs, Inc.
// SPDX-License-Identifier: Apache-2.0

use std::{io::stdout, num::NonZeroU16, path::PathBuf};

use anyhow::Result;
use colored::Colorize;
use indoc::printdoc;
use itertools::Itertools as _;
use prettytable::{format, row, Table};
use serde::Serialize;
use walrus_core::{BlobId, ShardIndex};
use walrus_sdk::api::{BlobStatus, DeletableCounts, EventProgress};
use walrus_sui::types::Blob;

use super::warning;
use crate::client::{
    cli::{
        error,
        format_event_id,
        success,
        thousands_separator,
        HumanReadableBytes,
        HumanReadableFrost,
        HumanReadableMist,
        WalrusColors,
    },
    resource::RegisterBlobOp,
    responses::{
        BlobIdConversionOutput,
        BlobIdOutput,
        BlobStatusOutput,
        BlobStoreResultWithPath,
        DeleteOutput,
        DryRunOutput,
        EncodingDependentPriceInfo,
        EpochTimeOrMessage,
        ExampleBlobInfo,
        ExchangeOutput,
        ExtendBlobOutput,
        FundSharedBlobOutput,
        GetBlobAttributeOutput,
        InfoBftOutput,
        InfoCommitteeOutput,
        InfoEpochOutput,
        InfoOutput,
        InfoPriceOutput,
        InfoSizeOutput,
        InfoStorageOutput,
        NodeHealthOutput,
        ReadOutput,
        ServiceHealthInfoOutput,
        ShareBlobOutput,
        StakeOutput,
        StorageNodeInfo,
        WalletOutput,
    },
    BlobStoreResult,
};

/// Trait to differentiate output depending on the output mode.
pub trait CliOutput: Serialize {
    /// Writes the output to stdout as a human-readable string for the CLI.
    fn print_cli_output(&self);

    /// Writes the output to stdout formatted depending on the output mode.
    fn print_output(&self, json: bool) -> Result<()> {
        if json {
            serde_json::to_writer_pretty(stdout(), &self)?;
        } else {
            self.print_cli_output();
        }
        Ok(())
    }
}
impl CliOutput for Vec<BlobStoreResultWithPath> {
    fn print_cli_output(&self) {
        for result in self {
            result.print_cli_output();
        }

        let mut total_encoded_size = 0;
        let mut total_cost = 0;
        let mut reuse_and_extend_count = 0;
        let mut newly_certified = 0;

        for res in self.iter() {
            if let BlobStoreResult::NewlyCreated {
                resource_operation,
                cost,
                ..
            } = &res.blob_store_result
            {
                total_encoded_size += resource_operation.encoded_length();
                total_cost += cost;
                match resource_operation {
                    RegisterBlobOp::ReuseAndExtend { .. } => {
                        reuse_and_extend_count += 1;
                    }
                    RegisterBlobOp::RegisterFromScratch { .. }
                    | RegisterBlobOp::ReuseAndExtendNonCertified { .. }
                    | RegisterBlobOp::ReuseStorage { .. }
                    | RegisterBlobOp::ReuseRegistration { .. } => {
                        newly_certified += 1;
                    }
                }
            }
        }

        let mut parts = Vec::new();
        if newly_certified > 0 {
            parts.push(format!("{} newly certified", newly_certified));
        }
        if reuse_and_extend_count > 0 {
            parts.push(format!("{} extended", reuse_and_extend_count));
        }

        let summary = if !parts.is_empty() {
            format!("({})", parts.join(", "))
        } else {
            String::new()
        };

        println!("Summary for Modified or Created Blobs {}", summary);
        println!(
            "Total encoded size: {}",
            HumanReadableBytes(total_encoded_size)
        );
        println!("Total cost: {}", HumanReadableFrost::from(total_cost));
    }
}

impl CliOutput for Vec<DryRunOutput> {
    fn print_cli_output(&self) {
        for result in self {
            result.print_cli_output();
        }
    }
}

impl CliOutput for BlobStoreResultWithPath {
    fn print_cli_output(&self) {
        match &self.blob_store_result {
            BlobStoreResult::AlreadyCertified {
                blob_id,
                event_or_object,
                end_epoch,
            } => {
                println!(
                    "{} Blob was already available and certified within Walrus, \
                    for a sufficient number of epochs.\nPath: {}\n\
                    Blob ID: {}\n{event_or_object}\nExpiry epoch (exclusive): {}",
                    success(),
                    self.path.display(),
                    blob_id,
                    end_epoch,
                )
            }
            BlobStoreResult::NewlyCreated {
                blob_object,
                resource_operation,
                cost,
                shared_blob_object,
            } => {
                let operation_str = match resource_operation {
                    RegisterBlobOp::RegisterFromScratch { .. } => {
                        "(storage was purchased, and a new blob object was registered)"
                    }
                    RegisterBlobOp::ReuseStorage { .. } => {
                        "(already-owned storage was reused, and a new blob object was registered)"
                    }
                    RegisterBlobOp::ReuseRegistration { .. } => {
                        "(an existing registration was reused)"
                    }
                    RegisterBlobOp::ReuseAndExtend { .. } => "(the blob was extended in lifetime)",
                    RegisterBlobOp::ReuseAndExtendNonCertified { .. } => {
                        "(an existing registration was reused and extended)"
                    }
                };
                println!(
                    "{} {} blob stored successfully.\n\
                    Path: {}\n\
                    Blob ID: {}\n\
                    Sui object ID: {}\n\
                    Unencoded size: {}\n\
                    Encoded size (including replicated metadata): {}\n\
                    Cost (excluding gas): {} {} \n\
                    Expiry epoch (exclusive): {}{}\n\
                    Encoding type: {}\n",
                    success(),
                    if blob_object.deletable {
                        "Deletable"
                    } else {
                        "Permanent"
                    },
                    self.path.display(),
                    blob_object.blob_id,
                    blob_object.id,
                    HumanReadableBytes(blob_object.size),
                    HumanReadableBytes(resource_operation.encoded_length()),
                    HumanReadableFrost::from(*cost),
                    operation_str,
                    blob_object.storage.end_epoch,
                    shared_blob_object
                        .map_or_else(String::new, |id| format!("\nShared blob object ID: {}", id)),
                    blob_object.encoding_type,
                )
            }
            BlobStoreResult::MarkedInvalid { blob_id, event } => {
                println!(
                    "{} Blob was marked as invalid.\nPath: {}\nBlob ID: {}\n
                    Invalidation event ID: {}",
                    error(),
                    self.path.display(),
                    blob_id,
                    format_event_id(event),
                )
            }
        }
    }
}

impl CliOutput for ReadOutput {
    fn print_cli_output(&self) {
        if let Some(path) = &self.out {
            println!(
                "{} Blob {} reconstructed from Walrus and written to {}.",
                success(),
                self.blob_id,
                path.display()
            )
        }
    }
}

impl CliOutput for BlobIdOutput {
    fn print_cli_output(&self) {
        println!(
            "{} Blob from file '{}' encoded successfully.\n\
                Unencoded size: {}\n\
                Blob ID: {}\n\
                Encoding type: {}",
            success(),
            self.file.display(),
            self.unencoded_length,
            self.blob_id,
            self.encoding_type,
        )
    }
}

impl CliOutput for DryRunOutput {
    fn print_cli_output(&self) {
        println!(
            "{} Store dry-run succeeded.\n\
                Path: {}\n\
                Blob ID: {}\n\
                Encoding type: {}\n\
                Unencoded size: {}\n\
                Encoded size (including replicated metadata): {}\n\
                Cost to store as new blob (excluding gas): {}\n",
            success(),
            self.path.display(),
            self.blob_id,
            self.encoding_type,
            HumanReadableBytes(self.unencoded_size),
            HumanReadableBytes(self.encoded_size),
            HumanReadableFrost::from(self.storage_cost),
        )
    }
}

impl CliOutput for BlobStatusOutput {
    fn print_cli_output(&self) {
        let blob_str = blob_and_file_str(&self.blob_id, &self.file);
        let expiry_str = if let Some(expiry) = self.estimated_expiry_timestamp {
            format!("Estimated expiry timestamp: {}\n", expiry.to_rfc3339())
        } else {
            "".to_string()
        };
        match self.status {
            BlobStatus::Nonexistent => println!("Blob ID {blob_str} is not stored on Walrus."),
            BlobStatus::Deletable {
                initial_certified_epoch,
                deletable_counts:
                    DeletableCounts {
                        count_deletable_total,
                        count_deletable_certified,
                    },
            } => {
                let initial_certified_str = if let Some(epoch) = initial_certified_epoch {
                    format!(", initially certified in epoch {}", epoch)
                } else {
                    "".to_string()
                };
                println!(
                    "Blob ID {blob_str} is registered on Walrus, but only in one or more \
                    deletable Blob objects:\n\
                    Total number of certified objects: {count_deletable_certified} (of \
                    {count_deletable_total} registered{initial_certified_str})"
                )
            }
            BlobStatus::Invalid { .. } => println!("Blob ID {blob_str} is invalid."),
            BlobStatus::Permanent {
                end_epoch,
                is_certified,
                status_event,
                initial_certified_epoch,
                deletable_counts:
                    DeletableCounts {
                        count_deletable_certified,
                        ..
                    },
            } => {
                let status = (if is_certified {
                    "certified"
                } else {
                    "registered"
                })
                .bold();
                let initial_certified_str = if let Some(epoch) = initial_certified_epoch {
                    format!("\nInitially certified in epoch: {}", epoch,)
                } else {
                    "".to_string()
                };
                println!(
                    "There is a {status} permanent Blob object for blob ID {blob_str}.\n\
                        Expiry epoch: {end_epoch}\n\
                        {expiry_str}\
                        Related event: {}\
                        {initial_certified_str}",
                    format_event_id(&status_event)
                );
                match count_deletable_certified {
                    2.. => {
                        println!(
                            "There are also {count_deletable_certified} certified deletable Blob \
                            objects for this blob ID."
                        )
                    }
                    1 => {
                        println!(
                            "There is also 1 certified deletable Blob object for this blob ID."
                        )
                    }
                    0 => {}
                }
            }
        }
    }
}

impl CliOutput for BlobIdConversionOutput {
    fn print_cli_output(&self) {
        println!("Walrus blob ID: {}", self.0);
    }
}

impl CliOutput for InfoOutput {
    fn print_cli_output(&self) {
        let Self {
            epoch_info,
            storage_info,
            size_info,
            price_info,
            committee_info,
            bft_info,
        } = self;

        // NOTE: keep text in sync with changes in the contracts.
        println!("\n{}", "Walrus system information".bold().walrus_purple());

        // Print epoch info.
        epoch_info.print_cli_output();

        // Print storage info.
        storage_info.print_cli_output();

        // Print size info
        size_info.print_cli_output();

        // Print price info.
        price_info.print_cli_output();

        // Print BFT info
        if let Some(bft_info) = bft_info {
            bft_info.print_cli_output();
        }

        // Print committee info.
        if let Some(committee_info) = committee_info {
            committee_info.print_cli_output();
        }
    }
}

impl CliOutput for InfoEpochOutput {
    fn print_cli_output(&self) {
        let Self {
            current_epoch,
            start_of_current_epoch,
            epoch_duration,
            max_epochs_ahead,
        } = self;

        let time_output = match start_of_current_epoch {
            EpochTimeOrMessage::DateTime(start_time) => {
                let end_time = *start_time + chrono::Duration::from_std(*epoch_duration).unwrap();
                format!("Start time: {}\nEnd time: {}", start_time, end_time)
            }
            EpochTimeOrMessage::Message(msg) => msg.clone(),
        };

        printdoc!(
            "

            {heading}
            Current epoch: {current_epoch}
            {time_output}
            Epoch duration: {hr_epoch_duration}
            Blobs can be stored for at most {max_epochs_ahead} epochs in the future.
            ",
            heading = "Epochs and storage duration".bold().walrus_teal(),
            hr_epoch_duration = humantime::format_duration(*epoch_duration),
        );
    }
}

impl CliOutput for InfoStorageOutput {
    fn print_cli_output(&self) {
        let Self { n_shards, n_nodes } = self;

        printdoc!(
            "

            {heading}
            Number of storage nodes: {n_nodes}
            Number of shards: {n_shards}
            ",
            heading = "Storage nodes".bold().walrus_teal(),
        );
    }
}

impl CliOutput for InfoSizeOutput {
    fn print_cli_output(&self) {
        let Self {
            storage_unit_size: unit_size,
            max_blob_size,
        } = self;

        printdoc!(
            "

            {heading}
            Maximum blob size: {hr_max_blob} ({max_blob_size_sep} B)
            Storage unit: {hr_storage_unit}
            ",
            heading = "Blob size".bold().walrus_teal(),
            hr_max_blob = HumanReadableBytes(*max_blob_size),
            hr_storage_unit = HumanReadableBytes(*unit_size),
            max_blob_size_sep = thousands_separator(*max_blob_size),
        );
    }
}

impl CliOutput for InfoPriceOutput {
    fn print_cli_output(&self) {
        let Self {
            storage_price_per_unit_size,
            write_price_per_unit_size,
            encoding_dependent_price_info,
        } = self;

        printdoc!(
            "

            {price_heading}
            (Conversion rate: 1 WAL = 1,000,000,000 FROST)
            Price per encoded storage unit: {hr_storage_price_per_unit_size}
            Additional price for each write: {hr_write_price_per_unit_size}
            ",
            price_heading = "Storage prices per epoch".bold().walrus_teal(),
            hr_storage_price_per_unit_size = HumanReadableFrost::from(*storage_price_per_unit_size),
            hr_write_price_per_unit_size = HumanReadableFrost::from(*write_price_per_unit_size),
        );

        for encoding_type in encoding_dependent_price_info {
            encoding_type.print_cli_output();
        }
    }
}

impl CliOutput for EncodingDependentPriceInfo {
    fn print_cli_output(&self) {
        let Self {
            marginal_size,
            metadata_price,
            marginal_price,
            example_blobs,
            encoding_type,
        } = self;

        printdoc!(
            "

            {price_heading}
            Price to store metadata: {metadata_price}
            Marginal price per additional {marginal_size:.0} (w/o metadata): {marginal_price}
            Total price for example blob sizes:
            {example_blob_output}
            ",
            price_heading =
                format!("Approximate prices to store with the {encoding_type} encoding")
                    .bold()
                    .walrus_teal(),
            metadata_price = HumanReadableFrost::from(*metadata_price),
            marginal_size = HumanReadableBytes(*marginal_size),
            marginal_price = HumanReadableFrost::from(*marginal_price),
            example_blob_output = example_blobs
                .iter()
                .map(ExampleBlobInfo::cli_output)
                .collect::<Vec<_>>()
                .join("\n"),
        );
    }
}

impl CliOutput for InfoCommitteeOutput {
    fn print_cli_output(&self) {
        let Self {
            n_shards,
            n_primary_source_symbols,
            n_secondary_source_symbols,
            metadata_storage_size,
            max_sliver_size,
            max_encoded_blob_size,
            storage_nodes,
            next_storage_nodes,
        } = self;

        printdoc!(
            "

            {encoding_heading}
            Number of shards: {n_shards}
            Number of primary source symbols: {n_primary_source_symbols}
            Number of secondary source symbols: {n_secondary_source_symbols}
            Metadata size: {hr_metadata} ({metadata_storage_size_sep} B)
            Maximum sliver size: {hr_sliver} ({max_sliver_size_sep} B)
            Maximum encoded blob size: {hr_encoded} ({max_encoded_blob_size_sep} B)

            {node_heading}
            ",
            encoding_heading = "Encoding parameters and sizes".bold().walrus_purple(),
            hr_metadata = HumanReadableBytes(*metadata_storage_size),
            metadata_storage_size_sep = thousands_separator(*metadata_storage_size),
            hr_sliver = HumanReadableBytes(*max_sliver_size),
            max_sliver_size_sep = thousands_separator(*max_sliver_size),
            hr_encoded = HumanReadableBytes(*max_encoded_blob_size),
            max_encoded_blob_size_sep = thousands_separator(*max_encoded_blob_size),
            node_heading = "Storage node details and shard distribution"
                .bold()
                .walrus_purple()
        );

        print_storage_node_table(n_shards, storage_nodes);
        if let Some(storage_nodes) = next_storage_nodes.as_ref() {
            println!(
                "{}",
                "\nNext committee: Storage node details and shard distribution"
                    .bold()
                    .walrus_purple()
            );
            print_storage_node_table(n_shards, storage_nodes);
        };
    }
}

impl CliOutput for InfoBftOutput {
    fn print_cli_output(&self) {
        let Self {
            max_faulty_shards,
            quorum_threshold,
            min_correct_shards,
            min_nodes_above,
            shards_above,
        } = self;

        printdoc!(
            "

            {heading}
            Tolerated faults (f): {max_faulty_shards}
            Quorum threshold (2f+1): {quorum_threshold}
            Minimum number of correct shards (n-f): {min_correct_shards}
            Minimum number of nodes to get above f: {min_nodes_above} ({shards_above} shards)
            ",
            heading = "BFT system information".bold().walrus_purple(),
            max_faulty_shards = max_faulty_shards,
            quorum_threshold = quorum_threshold,
            min_correct_shards = min_correct_shards,
            min_nodes_above = min_nodes_above,
            shards_above = shards_above,
        );
    }
}

fn print_storage_node_table(n_shards: &NonZeroU16, storage_nodes: &[StorageNodeInfo]) {
    let mut table = Table::new();
    table.set_format(default_table_format());
    table.set_titles(row![
        b->"Idx",
        b->"Name",
        b->"# Shards",
        b->"Stake",
        b->"Address",
    ]);
    for (i, node) in storage_nodes.iter().enumerate() {
        let n_owned = node.n_shards;
        let n_owned_percent = (n_owned as f64) / (n_shards.get() as f64) * 100.0;
        table.add_row(row![
            bFc->format!("{i}"),
            node.name,
            r->format!("{} ({:.2}%)", n_owned, n_owned_percent),
            r->HumanReadableFrost::from(node.stake),
            node.network_address,
        ]);
    }
    table.printstd();
    for (i, node) in storage_nodes.iter().enumerate() {
        print_storage_node_info(node, i, n_shards);
    }
}

struct DisplayShardList<'a>(&'a [ShardIndex]);

impl std::fmt::Display for DisplayShardList<'_> {
    fn fmt(&self, f: &mut std::fmt::Formatter<'_>) -> std::fmt::Result {
        let shard_ids = &self.0;
        if shard_ids.is_empty() {
            write!(f, "none")
        } else {
            let mut counter = 0;
            for (i, shard_id) in shard_ids.iter().enumerate() {
                if i > 0 && counter != 0 {
                    write!(f, ", ")?;
                }
                write!(f, "{}", usize::from(*shard_id))?;
                counter += 1;
                // Insert a newline after every 10 shard IDs for better readability
                if counter == 10 {
                    writeln!(f)?;
                    counter = 0;
                }
            }
            Ok(())
        }
    }
}

impl CliOutput for Vec<Blob> {
    fn print_cli_output(&self) {
        let mut table = Table::new();
        table.set_format(default_table_format());
        table.set_titles(row![
            b->"Blob ID",
            bc->"Unencoded size",
            bc->"Certified?",
            bc->"Deletable?",
            bc->"Exp. epoch",
            b->"Object ID",
        ]);

        for blob in self {
            table.add_row(row![
                blob.blob_id,
                c->HumanReadableBytes(blob.size),
                c->blob.certified_epoch.is_some(),
                c->blob.deletable,
                c->blob.storage.end_epoch,
                blob.id,
            ]);
        }
        table.printstd();
    }
}

impl CliOutput for DeleteOutput {
    fn print_cli_output(&self) {
        let identity = self.blob_identity.to_string();
        println!(
            "\n{}{}",
            "Delete result for: ".bold().walrus_purple(),
            identity
        );

        if let Some(error_msg) = &self.error {
            println!("{} Error: {}", error(), error_msg);
        } else if self.aborted {
            println!("{} Operation aborted. No blobs were deleted.", warning());
        } else if self.no_blob_found {
            println!("{} No owned deletable blobs found.", warning());
            return;
        }

        if !self.deleted_blobs.is_empty() {
            println!("{} The following objects were deleted:", success());
            self.deleted_blobs.print_cli_output();
            if let Some(post_deletion_status) = &self.post_deletion_status {
                let status_output = removed_instance_string(post_deletion_status);
                println!("{} {}", "Note:".bold().walrus_purple(), status_output);
            }
        }
    }
}

fn removed_instance_string(blob_status: &BlobStatus) -> String {
    const STILL_AVAILABLE: &str =
        "The above blob objects were removed, but the blob still exist on Walrus.";
    match blob_status {
        BlobStatus::Nonexistent => {
            "The blob was removed from Walrus (note that the data may still be publicly \
            available, i.e., if someone has downloaded it before deletion)."
                .to_owned()
        }
        BlobStatus::Invalid { .. } => "The blob was marked as invalid.".to_owned(),
        BlobStatus::Permanent {
            is_certified,
            deletable_counts,
            ..
        } => {
            format!(
                "{} There are still one or more {} permanent instances {}available.",
                STILL_AVAILABLE,
                is_certified.then_some("certified").unwrap_or("registered"),
                if deletable_counts.count_deletable_total > 0 {
                    format!(
                        "and deletable instances ({}) ",
                        deletable_counts_summary(deletable_counts)
                    )
                } else {
                    "".to_owned()
                }
            )
        }
        BlobStatus::Deletable {
            deletable_counts, ..
        } => {
            format!(
                "{} There are still one or more deletable instances ({}) available.",
                STILL_AVAILABLE,
                deletable_counts_summary(deletable_counts)
            )
        }
    }
}

fn deletable_counts_summary(counts: &DeletableCounts) -> String {
    format!(
        "{} total, of which {} certified",
        counts.count_deletable_total, counts.count_deletable_certified
    )
}

impl CliOutput for StakeOutput {
    fn print_cli_output(&self) {
        let Some(first_wal) = self.staked_wal.first() else {
            println!("{} No WAL was staked.", warning());
            return;
        };
        if self.staked_wal.len() == 1 {
            println!("{} Staked WAL successfully:\n{}", success(), first_wal);
        } else {
            println!(
                "{} Staked WAL successfully on {} storage nodes:\n{}",
                success(),
                self.staked_wal.len(),
                self.staked_wal.iter().map(ToString::to_string).join("\n")
            );
        }
    }
}

impl CliOutput for WalletOutput {
    fn print_cli_output(&self) {
        println!(
            "{} Generated a new Sui wallet with address {}",
            success(),
            self.wallet_address
        );
    }
}

impl CliOutput for ExchangeOutput {
    fn print_cli_output(&self) {
        println!(
            "{} Exchanged {} for WAL.",
            success(),
            HumanReadableMist::from(self.amount_sui),
        );
    }
}

impl CliOutput for ShareBlobOutput {
    fn print_cli_output(&self) {
        println!(
            "{} The blob has been shared, object id: {} {}",
            success(),
            self.shared_blob_object_id,
            if let Some(amount) = self.amount {
                format!(", funded with {}", HumanReadableFrost::from(amount))
            } else {
                "".to_string()
            }
        );
    }
}

impl CliOutput for FundSharedBlobOutput {
    fn print_cli_output(&self) {
        println!(
            "{} The blob has been funded with {}",
            success(),
            HumanReadableFrost::from(self.amount)
        );
    }
}

impl CliOutput for ExtendBlobOutput {
    fn print_cli_output(&self) {
        println!(
            "{} The blob has been extended by {} epochs",
            success(),
            self.epochs_extended
        );
    }
}

impl NodeHealthOutput {
    fn print_cli_output(&self, latest_seq: Option<u64>) {
        printdoc! {"

            {heading}
            Node ID: {node_id}
            Node URL: {node_url}
            Network public key: {network_public_key}
            ",
            heading = self.node_name.bold().walrus_purple(),
            node_id = self.node_id,
            node_url = self.node_url,
            network_public_key = self.network_public_key,
        };
        match &self.health_info {
            Err(error) => {
                println!("Error: {}", error);
            }
            Ok(health_info) => {
                let EventProgress {
                    persisted,
                    pending,
                    highest_finished_event_index,
                } = health_info.event_progress;
                printdoc! {"

                    {general_heading}
                    Uptime: {uptime}
                    Current epoch: {epoch}
                    Public key: {public_key}
                    Node status: {node_status}

                    {event_heading}
                    Events persisted: {persisted}
                    Events pending: {pending}{highest_finished_event_index_output}
                    Latest checkpoint sequence number: {latest_checkpoint_sequence_number_output}
<<<<<<< HEAD
=======
                    Estimated checkpoint lag: {checkpoint_lag}

>>>>>>> cc9f839d
                    {shard_heading}
                    Owned shards: {owned}
                    Read-only shards: {read_only}

                    {owned_status_heading}
                    Unknown: {unknown}
                    Ready: {ready}
                    In transfer: {in_transfer}
                    In recovery: {in_recovery}
                    ",
                    general_heading = "General Information".bold().walrus_teal(),
                    uptime = humantime::format_duration(
                        std::time::Duration::from_secs(health_info.uptime.as_secs())
                    ),
                    epoch = health_info.epoch,
                    public_key = health_info.public_key,
                    node_status = health_info.node_status,
                    event_heading = "Event Progress".bold().walrus_teal(),
                    highest_finished_event_index_output = highest_finished_event_index
                        .map_or("".to_string(), |index| format!(
                            "\nHighest finished event index: {index}"
                        )),
                    latest_checkpoint_sequence_number_output = health_info
                        .latest_checkpoint_sequence_number
<<<<<<< HEAD
                        .map_or("".to_string(), |number| format!(
                            "\nLatest checkpoint sequence number: {number}"
                        )),
=======
                        .map_or("n/a".to_string(), |seq_num|
                            format!("{seq_num}")
                        ),
                    checkpoint_lag =
                        match (latest_seq, health_info.latest_checkpoint_sequence_number) {
                            (Some(latest_seq), Some(checkpoint_seq)) => {
                                format!("{}", std::cmp::max(latest_seq - checkpoint_seq, 0))
                            }
                            _ => "n/a".to_string(),
                        },
>>>>>>> cc9f839d
                    shard_heading = "Shard Summary".bold().walrus_teal(),
                    owned = health_info.shard_summary.owned,
                    read_only = health_info.shard_summary.read_only,
                    owned_status_heading = "Owned Shard Status".bold().walrus_teal(),
                    unknown = health_info.shard_summary.owned_shard_status.unknown,
                    ready = health_info.shard_summary.owned_shard_status.ready,
                    in_transfer = health_info.shard_summary.owned_shard_status.in_transfer,
                    in_recovery = health_info.shard_summary.owned_shard_status.in_recovery,
                };

                // Print shard details if available
                if let Some(detail) = &health_info.shard_detail {
                    if !detail.owned.is_empty() {
                        println!("\n{}", "Owned Shard Details".bold().walrus_teal());
                        for shard in &detail.owned {
                            println!("Shard {}: {:?}", shard.shard, shard.status);
                        }
                    }
                    if !detail.other.is_empty() {
                        println!("\n{}", "Other Shard Details".bold().walrus_teal());
                        for shard in &detail.other {
                            println!("Shard {}: {:?}", shard.shard, shard.status);
                        }
                    }
                }
            }
        }
    }
}

impl CliOutput for ServiceHealthInfoOutput {
    fn print_cli_output(&self) {
        println!("\n{}", "Walrus Service Health Information".bold());

        // Initialize summary counters
        let mut owned_shards = 0;
        let mut read_only_shards = 0;
        let mut node_statuses = std::collections::HashMap::new();
        let mut table = create_node_health_table();

        // Collect summary information while building the table
        for (idx, node) in self.health_info.iter().enumerate() {
            match &node.health_info {
                Err(_) => {
                    *node_statuses.entry("Error".to_string()).or_insert(0) += 1;
                }
                Ok(health_info) => {
                    owned_shards += health_info.shard_summary.owned;
                    read_only_shards += health_info.shard_summary.read_only;
                    *node_statuses
                        .entry(health_info.node_status.to_string())
                        .or_insert(0) += 1;
                }
            }
            node.print_cli_output(self.latest_seq);
            add_node_health_to_table(&mut table, node, idx);
        }
        if table.len() > 3 {
            println!("\n{}\n", "Summary".bold().walrus_purple());
            table.printstd();
            println!("\nTotal nodes: {}", self.health_info.len());
            println!("Owned shards: {}", owned_shards);
            println!("Read-only shards: {}", read_only_shards);

            println!("\n{}", "Node Status Breakdown".bold().walrus_purple());
            for (status, count) in &node_statuses {
                println!("{}: {}", status, count);
            }
        }
    }
}

/// Default style for tables printed to stdout.
fn default_table_format() -> format::TableFormat {
    format::FormatBuilder::new()
        .separators(
            &[
                format::LinePosition::Top,
                format::LinePosition::Bottom,
                format::LinePosition::Title,
            ],
            format::LineSeparator::new('-', '-', '-', '-'),
        )
        .padding(1, 1)
        .build()
}

fn blob_and_file_str(blob_id: &BlobId, file: &Option<PathBuf>) -> String {
    if let Some(file) = file {
        format!("{} (file: {})", blob_id, file.display())
    } else {
        format!("{}", blob_id)
    }
}

/// Print the full information of the storage node to stdoud.
fn print_storage_node_info(node: &StorageNodeInfo, node_idx: usize, n_shards: &NonZeroU16) {
    let n_owned = node.n_shards;
    let n_owned_percent = (n_owned as f64) / (n_shards.get() as f64) * 100.0;
    printdoc!(
        "

        {heading}
        Owned shards: {n_owned} ({n_owned_percent:.2} %)
        Total stake: {stake}
        Node address: {network_address}
        Node ID: {node_id}
        Public key: {public_key}
        Network public key: {network_public_key}
        Owned shards:
        {shards}
        ",
        heading = format!("{}: {}", node_idx, node.name)
            .bold()
            .walrus_purple(),
        stake = HumanReadableFrost::from(node.stake),
        network_address = node.network_address,
        node_id = node.node_id,
        public_key = node.public_key,
        network_public_key = node.network_public_key,
        shards = DisplayShardList(&node.shard_ids),
    );
}

fn create_node_health_table() -> Table {
    let mut table = Table::new();
    table.set_format(default_table_format());
    table.set_titles(row![
        b->"Idx",
        b->"Name",
        b->"Node ID",
        b->"Address",
        bc->"# Shards\n(Ready / Owned)",
        b->"Status",
    ]);
    table
}

fn add_node_health_to_table(table: &mut Table, node: &NodeHealthOutput, node_idx: usize) {
    match &node.health_info {
        Ok(health_info) => {
            let shards_str = format!(
                "{} / {}",
                health_info.shard_summary.owned_shard_status.ready, health_info.shard_summary.owned
            );
            table.add_row(row![
                r->node_idx,
                node.node_name,
                node.node_id,
                node.node_url,
                c->shards_str,
                health_info.node_status,
            ]);
        }
        Err(error) => {
            // Truncate error message to 20 chars and add ellipsis if needed
            let error_msg = error.to_string();
            let truncated_error = if error_msg.len() > 40 {
                format!("{}...", &error_msg[..37])
            } else {
                error_msg
            };

            table.add_row(row![
                r->node_idx,
                node.node_name,
                node.node_id,
                node.node_url,
                c->"N/A",
                Fr->truncated_error,
            ]);
        }
    }
}

impl CliOutput for GetBlobAttributeOutput {
    fn print_cli_output(&self) {
        if let Some(attribute) = &self.attribute {
            println!("\n{}", "Attribute".bold().walrus_purple());
            for (key, value) in attribute.iter() {
                println!("{}: {}", key, value);
            }
        } else {
            println!("No attribute found");
        }
    }
}<|MERGE_RESOLUTION|>--- conflicted
+++ resolved
@@ -873,11 +873,8 @@
                     Events persisted: {persisted}
                     Events pending: {pending}{highest_finished_event_index_output}
                     Latest checkpoint sequence number: {latest_checkpoint_sequence_number_output}
-<<<<<<< HEAD
-=======
                     Estimated checkpoint lag: {checkpoint_lag}
 
->>>>>>> cc9f839d
                     {shard_heading}
                     Owned shards: {owned}
                     Read-only shards: {read_only}
@@ -902,11 +899,6 @@
                         )),
                     latest_checkpoint_sequence_number_output = health_info
                         .latest_checkpoint_sequence_number
-<<<<<<< HEAD
-                        .map_or("".to_string(), |number| format!(
-                            "\nLatest checkpoint sequence number: {number}"
-                        )),
-=======
                         .map_or("n/a".to_string(), |seq_num|
                             format!("{seq_num}")
                         ),
@@ -917,7 +909,6 @@
                             }
                             _ => "n/a".to_string(),
                         },
->>>>>>> cc9f839d
                     shard_heading = "Shard Summary".bold().walrus_teal(),
                     owned = health_info.shard_summary.owned,
                     read_only = health_info.shard_summary.read_only,
