--- conflicted
+++ resolved
@@ -10,13 +10,9 @@
 use walrus_sui::{
     client::{
         contract_config::ContractConfig,
-<<<<<<< HEAD
+        rpc_config::RpcFallbackConfig,
         SuiClientError,
         SuiClientMetrics,
-=======
-        rpc_config::RpcFallbackConfig,
-        SuiClientError,
->>>>>>> 5c58ca00
         SuiContractClient,
         SuiReadClient,
     },
