// Copyright (c) Mysten Labs, Inc.
// SPDX-License-Identifier: Apache-2.0

//! Walrus storage node.

use std::{
    future::Future,
    num::{NonZero, NonZeroU16},
    pin::Pin,
    str::FromStr,
    sync::{
        atomic::{AtomicBool, Ordering},
        Arc,
    },
};

use anyhow::{anyhow, bail, Context};
use blob_retirement_notifier::BlobRetirementNotifier;
use committee::{BeginCommitteeChangeError, EndCommitteeChangeError};
use epoch_change_driver::EpochChangeDriver;
use errors::{ListSymbolsError, Unavailable};
use events::{
    event_blob_writer::{EventBlobWriter, NUM_CHECKPOINTS_PER_BLOB},
    CheckpointEventPosition,
};
use fastcrypto::traits::KeyPair;
use futures::{
    stream::{self, FuturesOrdered},
    FutureExt as _,
    Stream,
    StreamExt,
    TryFutureExt as _,
};
use itertools::Either;
use node_recovery::NodeRecoveryHandler;
use prometheus::Registry;
use rand::{rngs::StdRng, thread_rng, Rng, SeedableRng};
use recovery_symbol_service::{RecoverySymbolRequest, RecoverySymbolService};
use serde::Serialize;
use start_epoch_change_finisher::StartEpochChangeFinisher;
use storage::{blob_info::PerObjectBlobInfoApi, StorageShardLock};
pub use storage::{DatabaseConfig, NodeStatus, Storage};
#[cfg(msim)]
use sui_macros::fail_point_if;
use sui_macros::{fail_point_arg, fail_point_async};
use sui_types::{base_types::ObjectID, event::EventID};
use system_events::{CompletableHandle, EventHandle};
use tokio::{select, sync::watch, time::Instant};
use tokio_util::sync::CancellationToken;
use tower::{Service, ServiceExt};
use tracing::{field, Instrument as _, Span};
use typed_store::{rocks::MetricConf, TypedStoreError};
use walrus_core::{
    encoding::{
        EncodingAxis,
        EncodingConfig,
        GeneralRecoverySymbol,
        Primary,
        RecoverySymbolError,
        Secondary,
    },
    ensure,
    keys::ProtocolKeyPair,
    messages::{
        BlobPersistenceType,
        Confirmation,
        InvalidBlobIdAttestation,
        InvalidBlobIdMsg,
        ProtocolMessage,
        SignedMessage,
        SignedSyncShardRequest,
        StorageConfirmation,
        SyncShardResponse,
    },
    metadata::{
        BlobMetadataApi as _,
        BlobMetadataWithId,
        UnverifiedBlobMetadataWithId,
        VerifiedBlobMetadataWithId,
    },
    BlobId,
    Epoch,
    InconsistencyProof,
    PublicKey,
    ShardIndex,
    Sliver,
    SliverPairIndex,
    SliverType,
    SymbolId,
};
use walrus_sdk::{
    api::{
        BlobStatus,
        ServiceHealthInfo,
        ShardHealthInfo,
        ShardStatus as ApiShardStatus,
        ShardStatusDetail,
        ShardStatusSummary,
        StoredOnNodeStatus,
    },
    client::{RecoverySymbolsFilter, SymbolIdFilter},
};
use walrus_sui::{
    client::SuiReadClient,
    types::{
        BlobCertified,
        BlobDeleted,
        BlobEvent,
        ContractEvent,
        EpochChangeDone,
        EpochChangeEvent,
        EpochChangeStart,
        InvalidBlobId,
        PackageEvent,
        GENESIS_EPOCH,
    },
};

use self::{
    blob_sync::BlobSyncHandler,
    committee::{CommitteeService, NodeCommitteeService},
    config::StorageNodeConfig,
    contract_service::{SuiSystemContractService, SystemContractService},
    errors::{
        BlobStatusError,
        ComputeStorageConfirmationError,
        InconsistencyProofError,
        IndexOutOfRange,
        InvalidEpochError,
        RetrieveMetadataError,
        RetrieveSliverError,
        RetrieveSymbolError,
        ShardNotAssigned,
        StoreMetadataError,
        StoreSliverError,
        SyncNodeConfigError,
        SyncShardServiceError,
    },
    events::{
        event_blob_writer::EventBlobWriterFactory,
        event_processor::{EventProcessor, EventProcessorRuntimeConfig, SystemConfig},
        EventProcessorConfig,
        EventStreamCursor,
        EventStreamElement,
        PositionedStreamEvent,
    },
    metrics::{NodeMetricSet, TelemetryLabel as _, STATUS_PENDING, STATUS_PERSISTED},
    shard_sync::ShardSyncHandler,
    storage::{blob_info::BlobInfoApi as _, ShardStatus, ShardStorage},
    system_events::{EventManager, SuiSystemEventProvider},
};
use crate::{
    client::Blocklist,
    common::{
        active_committees::ActiveCommittees,
        config::SuiConfig,
        utils::should_reposition_cursor,
    },
    utils::ShardDiffCalculator,
};

pub mod committee;
pub mod config;
pub mod contract_service;
pub mod dbtool;
pub mod events;
pub mod server;
pub mod system_events;

pub(crate) mod metrics;

mod blob_retirement_notifier;
mod blob_sync;
mod epoch_change_driver;
mod node_recovery;
mod recovery_symbol_service;
mod shard_sync;
mod start_epoch_change_finisher;
mod thread_pool;

pub(crate) mod errors;
mod storage;

mod config_synchronizer;
pub use config_synchronizer::{ConfigLoader, ConfigSynchronizer, StorageNodeConfigLoader};

const NUM_CHECKPOINTS_PER_BLOB_ON_TESTNET: u32 = 18_000;

// The number of events are predonimently by the checkpoints, as we don't expect all checkpoints
// contain Walrus events. 20K events per recording is roughly 1 recording per 1.5 hours.
const NUM_EVENTS_PER_DIGEST_RECORDING: u64 = 20_000;
const NUM_DIGEST_BUCKETS: u64 = 10;
const CHECKPOINT_EVENT_POSITION_SCALE: u64 = 100;

/// Trait for all functionality offered by a storage node.
pub trait ServiceState {
    /// Retrieves the metadata associated with a blob.
    fn retrieve_metadata(
        &self,
        blob_id: &BlobId,
    ) -> Result<VerifiedBlobMetadataWithId, RetrieveMetadataError>;

    /// Stores the metadata associated with a blob.
    ///
    /// Returns true if the metadata was newly stored, false if it was already present.
    fn store_metadata(
        &self,
        metadata: UnverifiedBlobMetadataWithId,
    ) -> Result<bool, StoreMetadataError>;

    /// Returns whether the metadata is stored in the shard.
    fn metadata_status(
        &self,
        blob_id: &BlobId,
    ) -> Result<StoredOnNodeStatus, RetrieveMetadataError>;

    /// Retrieves a primary or secondary sliver for a blob for a shard held by this storage node.
    fn retrieve_sliver(
        &self,
        blob_id: &BlobId,
        sliver_pair_index: SliverPairIndex,
        sliver_type: SliverType,
    ) -> impl Future<Output = Result<Sliver, RetrieveSliverError>> + Send;

    /// Stores the primary or secondary encoding for a blob for a shard held by this storage node.
    fn store_sliver(
        &self,
        blob_id: &BlobId,
        sliver_pair_index: SliverPairIndex,
        sliver: &Sliver,
    ) -> impl Future<Output = Result<bool, StoreSliverError>> + Send;

    /// Retrieves a signed confirmation over the identifiers of the shards storing their respective
    /// sliver-pairs for their BlobIds.
    fn compute_storage_confirmation(
        &self,
        blob_id: &BlobId,
        blob_persistence_type: &BlobPersistenceType,
    ) -> impl Future<Output = Result<StorageConfirmation, ComputeStorageConfirmationError>> + Send;

    /// Verifies an inconsistency proof and provides a signed attestation for it, if valid.
    fn verify_inconsistency_proof(
        &self,
        blob_id: &BlobId,
        inconsistency_proof: InconsistencyProof,
    ) -> impl Future<Output = Result<InvalidBlobIdAttestation, InconsistencyProofError>> + Send;

    /// Retrieves a recovery symbol from a shard held by this storage node.
    ///
    /// Returns a recovery symbol for the identified symbol, if it can be constructed from the
    /// slivers stored with the storage node.
    fn retrieve_recovery_symbol(
        &self,
        blob_id: &BlobId,
        symbol_id: SymbolId,
        sliver_type: Option<SliverType>,
    ) -> impl Future<Output = Result<GeneralRecoverySymbol, RetrieveSymbolError>> + Send;

    /// Retrieves multiple recovery symbols.
    ///
    /// Attempts to retrieve multiple recovery symbols, skipping any failures that occur. Returns an
    /// error if none of the requested symbols can be retrieved.
    fn retrieve_multiple_recovery_symbols(
        &self,
        blob_id: &BlobId,
        filter: RecoverySymbolsFilter,
    ) -> impl Future<Output = Result<Vec<GeneralRecoverySymbol>, ListSymbolsError>> + Send;

    /// Retrieves the blob status for the given `blob_id`.
    fn blob_status(&self, blob_id: &BlobId) -> Result<BlobStatus, BlobStatusError>;

    /// Returns the number of shards the node is currently operating with.
    fn n_shards(&self) -> NonZeroU16;

    /// Returns the node health information of this ServiceState.
    fn health_info(&self, detailed: bool) -> ServiceHealthInfo;

    /// Returns whether the sliver is stored in the shard.
    fn sliver_status<A: EncodingAxis>(
        &self,
        blob_id: &BlobId,
        sliver_pair_index: SliverPairIndex,
    ) -> impl Future<Output = Result<StoredOnNodeStatus, RetrieveSliverError>> + Send;

    /// Returns the shard data with the provided signed request and the public key of the sender.
    fn sync_shard(
        &self,
        public_key: PublicKey,
        signed_request: SignedSyncShardRequest,
    ) -> impl Future<Output = Result<SyncShardResponse, SyncShardServiceError>> + Send;
}

/// Builder to construct a [`StorageNode`].
#[derive(Debug, Default)]
pub struct StorageNodeBuilder {
    storage: Option<Storage>,
    event_manager: Option<Box<dyn EventManager>>,
    committee_service: Option<Arc<dyn CommitteeService>>,
    contract_service: Option<Arc<dyn SystemContractService>>,
    num_checkpoints_per_blob: Option<u32>,
    config_loader: Option<Arc<dyn ConfigLoader>>,
}

impl StorageNodeBuilder {
    /// Creates a new builder.
    pub fn new() -> Self {
        Self::default()
    }

    /// Sets the config loader for the node.
    pub fn with_config_loader(mut self, config_loader: Option<Arc<dyn ConfigLoader>>) -> Self {
        self.config_loader = config_loader;
        self
    }

    /// Sets the underlying storage for the node, instead of constructing one from the config.
    pub fn with_storage(mut self, storage: Storage) -> Self {
        self.storage = Some(storage);
        self
    }

    /// Sets the [`EventManager`] to be used with the node.
    pub fn with_system_event_manager(mut self, event_manager: Box<dyn EventManager>) -> Self {
        self.event_manager = Some(event_manager);
        self
    }

    /// Sets the [`SystemContractService`] to be used with the node.
    pub fn with_system_contract_service(
        mut self,
        contract_service: Arc<dyn SystemContractService>,
    ) -> Self {
        self.contract_service = Some(contract_service);
        self
    }

    /// Sets the number of checkpoints to use per event blob.
    #[cfg(any(test, feature = "test-utils"))]
    pub fn with_num_checkpoints_per_blob(mut self, num_checkpoints_per_blob: u32) -> Self {
        self.num_checkpoints_per_blob = Some(num_checkpoints_per_blob);
        self
    }

    /// Sets the [`CommitteeService`] used with the node.
    pub fn with_committee_service(mut self, service: Arc<dyn CommitteeService>) -> Self {
        self.committee_service = Some(service);
        self
    }

    /// Consumes the builder and constructs a new [`StorageNode`].
    ///
    /// The constructed storage node will use dependent services provided to the builder, otherwise,
    /// it will construct a new underlying storage and [`EventManager`] from
    /// parameters in the config.
    ///
    /// # Panics
    ///
    /// Panics if `config.sui` is `None` and no [`EventManager`], no
    /// [`CommitteeService`], or no [`SystemContractService`] was configured with
    /// their respective functions
    /// ([`with_system_event_manager()`][Self::with_system_event_manager],
    /// [`with_committee_service()`][Self::with_committee_service],
    /// [`with_system_contract_service()`][Self::with_system_contract_service]); or if the
    /// `config.protocol_key_pair` has not yet been loaded into memory.
    pub async fn build(
        self,
        config: &StorageNodeConfig,
        metrics_registry: Registry,
    ) -> Result<StorageNode, anyhow::Error> {
        let protocol_key_pair = config
            .protocol_key_pair
            .get()
            .expect("protocol key pair must already be loaded")
            .clone();

        let sui_config_and_client =
            if self.event_manager.is_none() || self.committee_service.is_none() {
                let sui_config = config.sui.as_ref().expect(
                    "either a Sui config or an event provider and committee service \
                            factory must be specified",
                );
                Some((create_read_client(sui_config).await?, sui_config))
            } else {
                None
            };

        let event_manager: Box<dyn EventManager> = if let Some(event_manager) = self.event_manager {
            event_manager
        } else {
            let (read_client, sui_config) = sui_config_and_client
                .as_ref()
                .expect("this is always created if self.event_manager.is_none()");

            if config.use_legacy_event_provider {
                Box::new(SuiSystemEventProvider::new(
                    read_client.clone(),
                    sui_config.event_polling_interval,
                ))
            } else {
                let rpc_addresses = sui_config
                    .additional_rpc_endpoints
                    .clone()
                    .into_iter()
                    .chain(vec![sui_config.rpc.clone()])
                    .collect();
                let processor_config = EventProcessorRuntimeConfig {
                    rpc_addresses,
                    event_polling_interval: sui_config.event_polling_interval,
                    db_path: config.storage_path.join("events"),
                    rpc_fallback_config: sui_config.rpc_fallback_config.clone(),
                };
                let system_config = SystemConfig {
                    system_pkg_id: read_client.get_system_package_id(),
                    system_object_id: sui_config.contract_config.system_object,
                    staking_object_id: sui_config.contract_config.staking_object,
                };
                Box::new(
                    EventProcessor::new(
                        &config.event_processor_config,
                        processor_config,
                        system_config,
                        &metrics_registry,
                    )
                    .await?,
                )
            }
        };

        let committee_service: Arc<dyn CommitteeService> =
            if let Some(service) = self.committee_service {
                service
            } else {
                let (read_client, _) = sui_config_and_client
                    .expect("this is always created if self.committee_service_factory.is_none()");
                let service = NodeCommitteeService::builder()
                    .local_identity(protocol_key_pair.public().clone())
                    .config(config.blob_recovery.committee_service_config.clone())
                    .metrics_registry(&metrics_registry)
                    .build(read_client)
                    .await?;
                Arc::new(service)
            };

        let contract_service: Arc<dyn SystemContractService> = if let Some(service) =
            self.contract_service
        {
            service
        } else {
            Arc::new(
                SuiSystemContractService::builder()
                    .metrics_registry(metrics_registry.clone())
                    .balance_check_frequency(config.balance_check.interval)
                    .balance_check_warning_threshold(config.balance_check.warning_threshold_mist)
                    .build_from_config(
                        config.sui.as_ref().expect("Sui config must be provided"),
                        committee_service.clone(),
                    )
                    .await?,
            )
        };

        let node_params = NodeParameters {
            pre_created_storage: self.storage,
            num_checkpoints_per_blob: self.num_checkpoints_per_blob,
        };

        StorageNode::new(
            config,
            event_manager,
            committee_service,
            contract_service,
            &metrics_registry,
            self.config_loader,
            node_params,
        )
        .await
    }
}

pub(crate) async fn create_read_client(
    sui_config: &SuiConfig,
) -> Result<SuiReadClient, anyhow::Error> {
    Ok(sui_config.new_read_client().await?)
}

/// A Walrus storage node, responsible for 1 or more shards on Walrus.
#[derive(Debug)]
pub struct StorageNode {
    inner: Arc<StorageNodeInner>,
    blob_sync_handler: Arc<BlobSyncHandler>,
    shard_sync_handler: ShardSyncHandler,
    epoch_change_driver: EpochChangeDriver,
    start_epoch_change_finisher: StartEpochChangeFinisher,
    node_recovery_handler: NodeRecoveryHandler,
    event_blob_writer_factory: Option<EventBlobWriterFactory>,
    config_synchronizer: Option<Arc<ConfigSynchronizer>>,
}

/// The internal state of a Walrus storage node.
#[derive(Debug)]
pub struct StorageNodeInner {
    protocol_key_pair: ProtocolKeyPair,
    storage: Storage,
    encoding_config: Arc<EncodingConfig>,
    event_manager: Box<dyn EventManager>,
    contract_service: Arc<dyn SystemContractService>,
    committee_service: Arc<dyn CommitteeService>,
    start_time: Instant,
    metrics: NodeMetricSet,
    current_epoch: watch::Sender<Epoch>,
    is_shutting_down: AtomicBool,
    blocklist: Arc<Blocklist>,
    node_capability: ObjectID,
    blob_retirement_notifier: Arc<BlobRetirementNotifier>,
    symbol_service: RecoverySymbolService,
}

/// Parameters for configuring and initializing a node.
///
/// This struct contains optional configuration parameters that can be used
/// to customize the behavior of a node during its creation or runtime.
#[derive(Debug, Default)]
pub struct NodeParameters {
    // For testing purposes. TODO(#703): remove.
    pre_created_storage: Option<Storage>,
    // Number of checkpoints per blob to use when creating event blobs.
    // If not provided, the default value will be used.
    num_checkpoints_per_blob: Option<u32>,
}

impl StorageNode {
    async fn new(
        config: &StorageNodeConfig,
        event_manager: Box<dyn EventManager>,
        committee_service: Arc<dyn CommitteeService>,
        contract_service: Arc<dyn SystemContractService>,
        registry: &Registry,
        config_loader: Option<Arc<dyn ConfigLoader>>,
        node_params: NodeParameters,
    ) -> Result<Self, anyhow::Error> {
        let start_time = Instant::now();
        let node_capability = contract_service
            .get_node_capability_object(config.storage_node_cap)
            .await?;
        let config_synchronizer =
            config
                .config_synchronizer
                .enabled
                .then_some(Arc::new(ConfigSynchronizer::new(
                    contract_service.clone(),
                    committee_service.clone(),
                    config.config_synchronizer.interval,
                    node_capability.id,
                    config_loader,
                )));

        contract_service
            .sync_node_params(config, node_capability.id)
            .await
            .or_else(|e| match e {
                SyncNodeConfigError::ProtocolKeyPairRotationRequired => Err(e),
                _ => {
                    tracing::warn!(error = ?e, "failed to sync node params");
                    Ok(())
                }
            })?;

        let encoding_config = committee_service.encoding_config().clone();

        let storage = if let Some(storage) = node_params.pre_created_storage {
            storage
        } else {
            Storage::open(
                config.storage_path.as_path(),
                config.db_config.clone(),
                MetricConf::new("storage"),
            )?
        };
        tracing::info!("successfully opened the node database");

        let blocklist: Arc<Blocklist> = Arc::new(Blocklist::new(&config.blocklist_path)?);
        let inner = Arc::new(StorageNodeInner {
            protocol_key_pair: config
                .protocol_key_pair
                .get()
                .expect("protocol key pair must already be loaded")
                .clone(),
            storage,
            event_manager,
            contract_service: contract_service.clone(),
            current_epoch: watch::Sender::new(committee_service.get_epoch()),
            committee_service,
            metrics: NodeMetricSet::new(registry),
            start_time,
            is_shutting_down: false.into(),
            blocklist: blocklist.clone(),
            node_capability: node_capability.id,
            blob_retirement_notifier: Arc::new(BlobRetirementNotifier::new()),
            symbol_service: RecoverySymbolService::new(
                config.blob_recovery.max_proof_cache_elements,
                encoding_config.clone(),
                thread_pool::default_bounded(),
            ),
            encoding_config,
        });

        blocklist.start_refresh_task();

        inner.init_gauges()?;

        let blob_sync_handler = Arc::new(BlobSyncHandler::new(
            inner.clone(),
            config.blob_recovery.max_concurrent_blob_syncs,
            config.blob_recovery.max_concurrent_sliver_syncs,
        ));

        let shard_sync_handler =
            ShardSyncHandler::new(inner.clone(), config.shard_sync_config.clone());
        // Upon restart, resume any ongoing blob syncs if there is any.
        shard_sync_handler.restart_syncs().await?;

        let system_parameters = contract_service.fixed_system_parameters().await?;
        let epoch_change_driver = EpochChangeDriver::new(
            system_parameters,
            contract_service.clone(),
            StdRng::seed_from_u64(thread_rng().gen()),
        );

        let start_epoch_change_finisher = StartEpochChangeFinisher::new(inner.clone());

        let node_recovery_handler =
            NodeRecoveryHandler::new(inner.clone(), blob_sync_handler.clone());
        node_recovery_handler.restart_recovery().await?;

        // TODO(WAL-667): remove special case
        let num_checkpoints_per_blob = Self::get_num_checkpoints_per_blob(&config.sui).await?;
        tracing::info!(
            "num_checkpoints_per_blob for event blobs: {:?} {:?}",
            num_checkpoints_per_blob,
            node_params.num_checkpoints_per_blob
        );

        let last_certified_event_blob = contract_service.last_certified_event_blob().await?;
        let event_blob_writer_factory = if !config.disable_event_blob_writer {
            Some(EventBlobWriterFactory::new(
                &config.storage_path,
                inner.clone(),
                registry,
                node_params
                    .num_checkpoints_per_blob
                    .or(num_checkpoints_per_blob),
                last_certified_event_blob,
                config.num_uncertified_blob_threshold,
            )?)
        } else {
            None
        };

        Ok(StorageNode {
            inner,
            blob_sync_handler,
            shard_sync_handler,
            epoch_change_driver,
            start_epoch_change_finisher,
            node_recovery_handler,
            event_blob_writer_factory,
            config_synchronizer,
        })
    }

    /// Creates a new [`StorageNodeBuilder`] for constructing a `StorageNode`.
    pub fn builder() -> StorageNodeBuilder {
        StorageNodeBuilder::default()
    }

    /// Run the walrus-node logic until cancelled using the provided cancellation token.
    pub async fn run(&self, cancel_token: CancellationToken) -> anyhow::Result<()> {
        if let Err(error) = self
            .epoch_change_driver
            .schedule_relevant_calls_for_current_epoch()
            .await
        {
            // We only warn here, as this fails during tests.
            tracing::warn!(?error, "unable to schedule epoch calls on startup")
        };

        select! {
            () = self.epoch_change_driver.run() => {
                unreachable!("epoch change driver never completes");
            },
            result = self.process_events() => match result {
                Ok(()) => unreachable!("process_events should never return successfully"),
                Err(err) => return Err(err),
            },
            _ = cancel_token.cancelled() => {
                self.inner.shut_down();
                self.blob_sync_handler.cancel_all().await?;
            },
            blob_sync_result = self.blob_sync_handler.spawn_task_monitor() => {
                match blob_sync_result {
                    Ok(()) => unreachable!("blob sync task monitor never returns"),
                    Err(e) => {
                        if e.is_panic() {
                            std::panic::resume_unwind(e.into_panic());
                        }
                        return Err(e.into());
                    },
                }
            },
            config_synchronizer_result = async {
                if let Some(c) = self.config_synchronizer.as_ref() {
                    c.run().await
                } else {
                    // Never complete if no config synchronizer
                    std::future::pending().await
                }
            } => {
                tracing::info!("config monitor task ended");
                match config_synchronizer_result {
                    Ok(()) => unreachable!("config monitor never returns"),
                    Err(e) => return Err(e.into()),
                }
            }
        }

        Ok(())
    }

    /// Returns the shards which the node currently manages in its storage.
    ///
    /// This neither considers the current shard assignment from the Walrus contracts nor the status
    /// of the local shard storage.
    pub async fn existing_shards(&self) -> Vec<ShardIndex> {
        self.inner.storage.existing_shards().await
    }

    /// Wait for the storage node to be in at least the provided epoch.
    ///
    /// Returns the epoch to which the storage node arrived, which may be later than the requested
    /// epoch.
    pub async fn wait_for_epoch(&self, epoch: Epoch) -> Epoch {
        let mut receiver = self.inner.current_epoch.subscribe();
        let epoch_ref = receiver
            .wait_for(|current_epoch| *current_epoch >= epoch)
            .await
            .expect("current_epoch channel cannot be dropped while holding a ref to self");
        *epoch_ref
    }

    /// Continues the event stream from the last committed event.
    async fn continue_event_stream(
        &self,
        event_blob_writer_cursor: EventStreamCursor,
        storage_node_cursor: EventStreamCursor,
        event_blob_writer: &mut Option<EventBlobWriter>,
    ) -> anyhow::Result<(
        Pin<Box<dyn Stream<Item = PositionedStreamEvent> + Send + Sync + '_>>,
        u64,
    )> {
        let event_cursor = std::cmp::min(storage_node_cursor, event_blob_writer_cursor);
        let event_stream = self.inner.event_manager.events(event_cursor).await?;
        let event_index = event_cursor.element_index;

        let init_state = self.inner.event_manager.init_state(event_cursor).await?;
        let Some(init_state) = init_state else {
            return Ok((Pin::from(event_stream), event_index));
        };

        let actual_event_index = init_state.event_cursor.element_index;

        let storage_index = storage_node_cursor.element_index;
        let mut storage_node_cursor_repositioned = false;
        if should_reposition_cursor(storage_index, actual_event_index) {
            tracing::info!(
                "Repositioning storage node cursor from {} to {}",
                storage_index,
                actual_event_index
            );
            self.inner.reposition_event_cursor(
                init_state.event_cursor.event_id.expect("EventID expected"),
                actual_event_index,
            )?;
            storage_node_cursor_repositioned = true;
        }

        let mut event_blob_writer_repositioned = false;
        if let Some(writer) = event_blob_writer {
            let event_blob_writer_index = event_blob_writer_cursor.element_index;
            if should_reposition_cursor(event_blob_writer_index, actual_event_index) {
                tracing::info!(
                    "Repositioning event blob writer cursor from {} to {}",
                    event_blob_writer_index,
                    actual_event_index
                );
                writer.update(init_state).await?;
                event_blob_writer_repositioned = true;
            }
        }

        if !storage_node_cursor_repositioned && !event_blob_writer_repositioned {
            ensure!(
                event_index == actual_event_index,
                "event stream out of sync"
            );
        }

        Ok((Pin::from(event_stream), actual_event_index))
    }

    async fn storage_node_cursor(&self) -> anyhow::Result<EventStreamCursor> {
        let storage = &self.inner.storage;
        let (from_event_id, next_event_index) = storage
            .get_event_cursor_and_next_index()?
            .map_or((None, 0), |e| (Some(e.event_id()), e.next_event_index()));
        Ok(EventStreamCursor::new(from_event_id, next_event_index))
    }

    async fn get_num_checkpoints_per_blob(
        config: &Option<SuiConfig>,
    ) -> anyhow::Result<Option<u32>> {
        let Some(config) = config else {
            return Ok(None);
        };
        let read_client = config.new_read_client().await?;
        let retriable_client = read_client.sui_client();
        let system_package_id = retriable_client
            .get_package_id_from_object(read_client.get_system_object_id())
            .await?;
        let on_public_testnet = system_package_id
            == ObjectID::from_str(
                "0x795ddbc26b8cfff2551f45e198b87fc19473f2df50f995376b924ac80e56f88b",
            )?;
        let on_private_testnet = system_package_id
            == ObjectID::from_str(
                "0x11f5d87dab9494ce459299c7874e959ff121649fd2d4529965f6dea85c153d2d",
            )?;

        if on_public_testnet || on_private_testnet {
            Ok(Some(NUM_CHECKPOINTS_PER_BLOB_ON_TESTNET))
        } else {
            Ok(Some(NUM_CHECKPOINTS_PER_BLOB))
        }
    }

    #[cfg(not(msim))]
    async fn get_storage_node_cursor(&self) -> anyhow::Result<EventStreamCursor> {
        self.storage_node_cursor().await
    }

    // A version of `get_storage_node_cursor` that can be used in simtest which can control the
    // initial cursor.
    #[cfg(msim)]
    async fn get_storage_node_cursor(&self) -> anyhow::Result<EventStreamCursor> {
        let mut cursor = self.storage_node_cursor().await?;
        fail_point_arg!(
            "storage_node_initial_cursor",
            |update_cursor: EventStreamCursor| {
                tracing::info!("updating storage node cursor to {:?}", update_cursor);
                cursor = update_cursor;
            }
        );
        Ok(cursor)
    }

    async fn process_events(&self) -> anyhow::Result<()> {
        let writer_cursor = match self.event_blob_writer_factory {
            Some(ref factory) => factory.event_cursor().unwrap_or_default(),
            None => EventStreamCursor::new(None, u64::MAX),
        };
        let storage_node_cursor = self.get_storage_node_cursor().await?;

        let mut event_blob_writer = match &self.event_blob_writer_factory {
            Some(factory) => Some(factory.create().await?),
            None => None,
        };
        let (event_stream, next_event_index) = self
            .continue_event_stream(writer_cursor, storage_node_cursor, &mut event_blob_writer)
            .await?;

        let index_stream = stream::iter(next_event_index..);
        let mut maybe_epoch_at_start = Some(self.inner.committee_service.get_epoch());

        let mut indexed_element_stream = index_stream.zip(event_stream);
        // Important: Events must be handled consecutively and in order to prevent (intermittent)
        // invariant violations and interference between different events.
        while let Some((element_index, stream_element)) = indexed_element_stream.next().await {
            let node_status = self.inner.storage.node_status()?;
            let span = tracing::info_span!(
                parent: &Span::current(),
                "blob_store receive",
                "otel.kind" = "CONSUMER",
                "otel.status_code" = field::Empty,
                "otel.status_message" = field::Empty,
                "messaging.operation.type" = "receive",
                "messaging.system" = "sui",
                "messaging.destination.name" = "blob_store",
                "messaging.client.id" = %self.inner.public_key(),
                "walrus.event.index" = element_index,
                "walrus.event.tx_digest" = ?stream_element.element.event_id()
                    .map(|c| c.tx_digest),
                "walrus.event.checkpoint_seq" = ?stream_element.checkpoint_event_position
                    .checkpoint_sequence_number,
                "walrus.event.kind" = stream_element.element.label(),
                "walrus.blob_id" = ?stream_element.element.blob_id(),
                "walrus.node_status" = %node_status,
                "error.type" = field::Empty,
            );

            fail_point_arg!("event_processing_epoch_check", |epoch: Epoch| {
                tracing::info!("updating epoch check to {:?}", epoch);
                maybe_epoch_at_start = Some(epoch);
            });

            let should_write = element_index >= writer_cursor.element_index;
            let should_process = element_index >= storage_node_cursor.element_index;
            ensure!(should_write || should_process, "event stream out of sync");

            if should_process {
                if let Some(epoch_at_start) = maybe_epoch_at_start {
                    if let EventStreamElement::ContractEvent(ref event) = stream_element.element {
                        tracing::debug!(
                            "checking the first contract event if we're severely lagging"
                        );
                        // Clear the starting epoch, so that we never make this check again.
                        maybe_epoch_at_start = None;

                        // Checks if the node is severely lagging behind.
                        if node_status != NodeStatus::RecoveryCatchUp
                            && event.event_epoch() + 1 < epoch_at_start
                        {
                            tracing::warn!(
                                "the current epoch ({}) is far ahead of the event epoch ({}); \
                                node entering recovery mode",
                                epoch_at_start,
                                event.event_epoch()
                            );
                            self.inner.set_node_status(NodeStatus::RecoveryCatchUp)?;
                        }
                    }
                }

                // Ignore the error here since this is a best effort operation, and we don't want
                // any error from it to stop the node.
                if let Err(error) = self.maybe_record_event_source(
                    element_index,
                    &stream_element.checkpoint_event_position,
                ) {
                    tracing::warn!(?error, "Failed to record event source");
                }

                let event_handle = EventHandle::new(
                    element_index,
                    stream_element.element.event_id(),
                    self.inner.clone(),
                );
                self.process_event(event_handle, stream_element.clone())
                    .inspect_err(|err| {
                        let span = tracing::Span::current();
                        span.record("otel.status_code", "error");
                        span.record("otel.status_message", field::display(err));
                    })
                    .instrument(span)
                    .await?;
            }

            if should_write {
                if let Some(writer) = &mut event_blob_writer {
                    writer.write(stream_element.clone(), element_index).await?;
                }
            }
        }

        bail!("event stream for blob events stopped")
    }

    #[tracing::instrument(skip_all)]
    async fn process_event(
        &self,
        event_handle: EventHandle,
        stream_element: PositionedStreamEvent,
    ) -> anyhow::Result<()> {
        let _timer_guard = walrus_utils::with_label!(
            self.inner.metrics.event_process_duration_seconds,
            stream_element.element.label()
        )
        .start_timer();
        match stream_element.element {
            EventStreamElement::ContractEvent(ContractEvent::BlobEvent(blob_event)) => {
                self.process_blob_event(event_handle, blob_event).await?;
            }
            EventStreamElement::ContractEvent(ContractEvent::EpochChangeEvent(
                epoch_change_event,
            )) => {
                self.process_epoch_change_event(event_handle, epoch_change_event)
                    .await?;
            }
            EventStreamElement::ContractEvent(ContractEvent::PackageEvent(package_event)) => {
                self.process_package_event(event_handle, package_event)
                    .await?;
            }
            EventStreamElement::ContractEvent(ContractEvent::DenyListEvent(_event)) => {
                // TODO: Implement DenyListEvent handling (WAL-424)
                event_handle.mark_as_complete();
            }
            EventStreamElement::CheckpointBoundary => {
                event_handle.mark_as_complete();
            }
        }
        Ok(())
    }

    #[tracing::instrument(skip_all)]
    async fn process_blob_event(
        &self,
        event_handle: EventHandle,
        blob_event: BlobEvent,
    ) -> anyhow::Result<()> {
        self.inner
            .storage
            .update_blob_info(event_handle.index(), &blob_event)?;
        tracing::debug!(?blob_event, "{} event received", blob_event.name());
        match blob_event {
            BlobEvent::Registered(_) => {
                event_handle.mark_as_complete();
            }
            BlobEvent::Certified(event) => {
                self.process_blob_certified_event(event_handle, event)
                    .await?;
            }
            BlobEvent::Deleted(event) => {
                self.process_blob_deleted_event(event_handle, event).await?;
            }
            BlobEvent::InvalidBlobID(event) => {
                self.process_blob_invalid_event(event_handle, event).await?;
            }
            BlobEvent::DenyListBlobDeleted(_) => {
                // TODO (WAL-424): Implement DenyListBlobDeleted event handling.
                // Note: It's fine to panic here with a todo!, because in order to trigger this
                // event, we need f+1 signatures and until the Rust integration is implemented no
                // such event should be emitted.
                todo!("DenyListBlobDeleted event handling is not yet implemented");
            }
        }
        Ok(())
    }

    #[tracing::instrument(skip_all)]
    async fn process_epoch_change_event(
        &self,
        event_handle: EventHandle,
        epoch_change_event: EpochChangeEvent,
    ) -> anyhow::Result<()> {
        tracing::info!(
            ?epoch_change_event,
            "{} event received",
            epoch_change_event.name()
        );
        match epoch_change_event {
            EpochChangeEvent::EpochParametersSelected(event) => {
                self.epoch_change_driver
                    .cancel_scheduled_voting_end(event.next_epoch);
                self.epoch_change_driver.schedule_initiate_epoch_change(
                    NonZero::new(event.next_epoch).expect("the next epoch is always non-zero"),
                );
                event_handle.mark_as_complete();
            }
            EpochChangeEvent::EpochChangeStart(event) => {
                fail_point_async!("epoch_change_start_entry");
                self.process_epoch_change_start_event(event_handle, &event)
                    .await?;
            }
            EpochChangeEvent::EpochChangeDone(event) => {
                self.process_epoch_change_done_event(&event).await?;
                event_handle.mark_as_complete();
            }
            EpochChangeEvent::ShardsReceived(_) => {
                event_handle.mark_as_complete();
            }
            EpochChangeEvent::ShardRecoveryStart(_) => {
                event_handle.mark_as_complete();
            }
        }
        Ok(())
    }

    #[tracing::instrument(skip_all)]
    async fn process_package_event(
        &self,
        event_handle: EventHandle,
        package_event: PackageEvent,
    ) -> anyhow::Result<()> {
        tracing::info!(?package_event, "{} event received", package_event.name());
        match package_event {
            PackageEvent::ContractUpgraded(_event) => {
                self.inner
                    .contract_service
                    .refresh_contract_package()
                    .await?;
                event_handle.mark_as_complete();
            }
            PackageEvent::ContractUpgradeProposed(_) => {
                event_handle.mark_as_complete();
            }
            PackageEvent::ContractUpgradeQuorumReached(_) => {
                event_handle.mark_as_complete();
            }
            _ => bail!("unknown package event type: {:?}", package_event),
        }
        Ok(())
    }

    #[tracing::instrument(skip_all)]
    fn next_event_index(&self) -> anyhow::Result<u64> {
        Ok(self
            .inner
            .storage
            .get_event_cursor_and_next_index()?
            .map_or(0, |e| e.next_event_index()))
    }

    #[tracing::instrument(skip_all)]
    async fn process_blob_certified_event(
        &self,
        event_handle: EventHandle,
        event: BlobCertified,
    ) -> anyhow::Result<()> {
        let start = tokio::time::Instant::now();
        let histogram_set = self.inner.metrics.recover_blob_duration_seconds.clone();

        if !self.inner.is_blob_certified(&event.blob_id)?
            || self.inner.storage.node_status()? == NodeStatus::RecoveryCatchUp
            || self.inner.is_stored_at_all_shards(&event.blob_id).await?
        {
            event_handle.mark_as_complete();

            walrus_utils::with_label!(histogram_set, metrics::STATUS_SKIPPED)
                .observe(start.elapsed().as_secs_f64());

            return Ok(());
        }

        // Slivers and (possibly) metadata are not stored, so initiate blob sync.
        self.blob_sync_handler
            .start_sync(event.blob_id, event.epoch, Some(event_handle))
            .await?;

        Ok(())
    }

    #[tracing::instrument(skip_all)]
    async fn process_blob_deleted_event(
        &self,
        event_handle: EventHandle,
        event: BlobDeleted,
    ) -> anyhow::Result<()> {
        let blob_id = event.blob_id;

        if let Some(blob_info) = self.inner.storage.get_blob_info(&blob_id)? {
            if !blob_info.is_certified(self.inner.current_epoch()) {
                self.inner
                    .blob_retirement_notifier
                    .notify_blob_retirement(&blob_id);
                self.blob_sync_handler
                    .cancel_sync_and_mark_event_complete(&blob_id)
                    .await?;
            }
            // Note that this function is called *after* the blob info has already been updated with
            // the event. So it can happen that the only registered blob was deleted and the blob is
            // now no longer registered.
            // We use the event's epoch for this check (as opposed to the current epoch) as
            // subsequent certify or delete events may update the `blob_info`; so we cannot remove
            // it even if it is no longer valid in the *current* epoch
            if !blob_info.is_registered(event.epoch) {
                tracing::debug!("deleting data for deleted blob");
                // TODO (WAL-201): Actually delete blob data.
            }
        } else {
            tracing::warn!(
                walrus.blob_id = %blob_id,
                "handling `BlobDeleted` event for an untracked blob"
            );
        }

        event_handle.mark_as_complete();

        Ok(())
    }

    #[tracing::instrument(skip_all)]
    async fn process_blob_invalid_event(
        &self,
        event_handle: EventHandle,
        event: InvalidBlobId,
    ) -> anyhow::Result<()> {
        self.inner
            .blob_retirement_notifier
            .notify_blob_retirement(&event.blob_id);
        self.blob_sync_handler
            .cancel_sync_and_mark_event_complete(&event.blob_id)
            .await?;
        self.inner.storage.delete_blob_data(&event.blob_id).await?;

        event_handle.mark_as_complete();
        Ok(())
    }

    #[tracing::instrument(skip_all)]
    async fn process_epoch_change_start_event(
        &self,
        event_handle: EventHandle,
        event: &EpochChangeStart,
    ) -> anyhow::Result<()> {
        // There shouldn't be an epoch change event for the genesis epoch.
        assert!(event.epoch != GENESIS_EPOCH);

        if let Some(c) = self.config_synchronizer.as_ref() {
            c.sync_node_params().await?;
        }
        // TODO(WAL-479): need to check if the node is lagging or not.

        // Irrespective of whether we are in this epoch, we can cancel any scheduled calls to change
        // to or end voting for the epoch identified by the event, as we're already in that epoch.
        self.epoch_change_driver
            .cancel_scheduled_voting_end(event.epoch);
        self.epoch_change_driver
            .cancel_scheduled_epoch_change_initiation(event.epoch);

        // Here we need to wait for the previous shard removal to finish so that for the case
        // where same shard is moved in again, we don't have shard removal and move-in running
        // concurrently.
        //
        // Note that we expect this call to finish quickly because removing RocksDb column
        // families is supposed to be fast, and we have an entire epoch duration to do so. By
        // the time next epoch starts, the shard removal task should have completed.
        self.start_epoch_change_finisher
            .wait_until_previous_task_done()
            .await;

        // During epoch change, we need to lock the read access to shard map until all the new
        // shards are created.
        let shard_map_lock = self.inner.storage.lock_shards().await;

        if self.inner.storage.node_status()? == NodeStatus::RecoveryCatchUp {
            self.process_epoch_change_start_while_catching_up(event_handle, event, shard_map_lock)
                .await
        } else {
            self.process_epoch_change_start_when_node_is_in_sync(
                event_handle,
                event,
                shard_map_lock,
            )
            .await
        }
    }

    /// Processes the epoch change start event while the node is in
    /// [`RecoveryCatchUp`][NodeStatus::RecoveryCatchUp] mode.
    async fn process_epoch_change_start_while_catching_up(
        &self,
        event_handle: EventHandle,
        event: &EpochChangeStart,
        shard_map_lock: StorageShardLock,
    ) -> anyhow::Result<()> {
        self.inner
            .committee_service
            .begin_committee_change_to_latest_committee()
            .await?;

        // For blobs that are expired in the new epoch, sends a notification to all the tasks
        // that may be affected by the blob expiration.
        self.inner
            .blob_retirement_notifier
            .epoch_change_notify_all_pending_blob_retirement(self.inner.clone())?;

        if event.epoch < self.inner.current_epoch() {
            // We have not caught up to the latest epoch yet, so we can skip the event.
            event_handle.mark_as_complete();
            return Ok(());
        }

        tracing::info!(
            epoch = %event.epoch,
            "processing event during node RecoveryCatchUp reaches the latest epoch"
        );

        let active_committees = self.inner.committee_service.active_committees();
        if !active_committees
            .current_committee()
            .contains(self.inner.public_key())
        {
            tracing::info!("node is not in the current committee, set node status to 'Standby'");
            self.inner.set_node_status(NodeStatus::Standby)?;
            event_handle.mark_as_complete();
            return Ok(());
        }

        if !active_committees
            .previous_committee()
            .is_some_and(|c| c.contains(self.inner.public_key()))
        {
            tracing::info!("node just became a new committee member, process shard changes");
            // This node just became a new committee member. Process shard changes as a new
            // committee member.
            self.process_shard_changes_in_new_epoch(event_handle, event, true, shard_map_lock)
                .await?;
        } else {
            tracing::info!("start node recovery to catch up to the latest epoch");
            // This node is a past and current committee member. Start node recovery to catch up
            // to the latest epoch.
            self.start_node_recovery(event_handle, event, shard_map_lock)
                .await?;
        }

        Ok(())
    }

    /// Processes the epoch change start event when the node is up-to-date with the epoch and event
    /// processing.
    async fn process_epoch_change_start_when_node_is_in_sync(
        &self,
        event_handle: EventHandle,
        event: &EpochChangeStart,
        shard_map_lock: StorageShardLock,
    ) -> anyhow::Result<()> {
        if !self.begin_committee_change(event.epoch).await? {
            event_handle.mark_as_complete();
            return Ok(());
        }

        // For blobs that are expired in the new epoch, sends a notification to all the tasks
        // that may be affected by the blob expiration.
        self.inner
            .blob_retirement_notifier
            .epoch_change_notify_all_pending_blob_retirement(self.inner.clone())?;

        // Cancel all blob syncs for blobs that are expired in the *current epoch*.
        self.blob_sync_handler
            .cancel_all_expired_syncs_and_mark_events_completed()
            .await?;

        let is_in_current_committee = self
            .inner
            .committee_service
            .active_committees()
            .current_committee()
            .contains(self.inner.public_key());
        let is_new_node_joining_committee =
            self.inner.storage.node_status()? == NodeStatus::Standby && is_in_current_committee;

        if !is_in_current_committee {
            // The reason we set the node status to Standby here is that the node is not in the
            // current committee, and therefore from this epoch, it won't sync any blob
            // metadata. In the case it becomes committee member again, it needs to sync blob
            // metadata again.
            self.inner.set_node_status(NodeStatus::Standby)?;
        }

        if is_new_node_joining_committee {
            tracing::info!(
                "node just became a committee member; changing status from 'Standby' to 'Active' \
                and processing shard changes"
            );
        }

        self.process_shard_changes_in_new_epoch(
            event_handle,
            event,
            is_new_node_joining_committee,
            shard_map_lock,
        )
        .await
    }

    /// Starts the node recovery process.
    ///
    /// As all functions that are passed an [`EventHandle`], this is responsible for marking the
    /// event as completed.
    async fn start_node_recovery(
        &self,
        event_handle: EventHandle,
        event: &EpochChangeStart,
        shard_map_lock: StorageShardLock,
    ) -> anyhow::Result<()> {
        self.inner
            .set_node_status(NodeStatus::RecoveryInProgress(event.epoch))?;

        let public_key = self.inner.public_key();
        let storage = &self.inner.storage;
        let committees = self.inner.committee_service.active_committees();
        let shard_diff_calculator =
            ShardDiffCalculator::new(&committees, public_key, shard_map_lock.existing_shards());

        // Since the node is doing a full recovery, its local shards may be out of sync with the
        // contract for multiple epochs. Here we need to make sure that all the shards that is
        // assigned to the node in the latest epoch are created.
        //
        // Note that the shard_map_lock will be unlocked after this function returns.
        self.inner
            .create_storage_for_shards_in_background(
                shard_diff_calculator.all_owned_shards().to_vec(),
                shard_map_lock,
            )
            .await?;

        // Given that the storage node is severely lagging, the node may contain shards in outdated
        // status. We need to set the status of all currently owned shards to `Active` despite
        // their current status. Node recovery will recover all the missing certified blobs in these
        // shards in a crash-tolerant manner.
        for shard in self.inner.owned_shards() {
            storage
                .shard_storage(shard)
                .await
                .expect("we just create all storage, it must exist")
                .set_active_status()?;
        }

        // For shards that just moved out, we need to lock them to not store more data in them.
        for shard in shard_diff_calculator.shards_to_lock() {
            if let Some(shard_storage) = self.inner.storage.shard_storage(*shard).await {
                shard_storage
                    .lock_shard_for_epoch_change()
                    .context("failed to lock shard")?;
            }
        }

        // Initiate blob sync for all certified blobs we've tracked so far. After this is done,
        // the node will be in a state where it has all the shards and blobs that it should have.
        self.node_recovery_handler
            .start_node_recovery(event.epoch)
            .await?;

        // Last but not least, we need to remove any shards that are no longer owned by the node.
        let shards_to_remove = shard_diff_calculator.shards_to_remove();
        if !shards_to_remove.is_empty() {
            self.start_epoch_change_finisher
                .start_finish_epoch_change_tasks(
                    event_handle,
                    event,
                    shard_diff_calculator.shards_to_remove().to_vec(),
                    committees,
                    true,
                );
        } else {
            event_handle.mark_as_complete();
        }

        Ok(())
    }

    /// Initiates a committee transition to a new epoch.
    ///
    /// Returns `true` if epoch change event has started or was sufficiently recent such
    /// that it should be handled.
    #[tracing::instrument(skip_all)]
    async fn begin_committee_change(
        &self,
        epoch: Epoch,
    ) -> Result<bool, BeginCommitteeChangeError> {
        match self
            .inner
            .committee_service
            .begin_committee_change(epoch)
            .await
        {
            Ok(()) => {
                tracing::info!(
                    walrus.epoch = epoch,
                    "successfully started a transition to a new epoch"
                );
                self.inner.current_epoch.send_replace(epoch);
                Ok(true)
            }
            Err(BeginCommitteeChangeError::EpochIsTheSameAsCurrent) => {
                tracing::info!(
                    walrus.epoch = epoch,
                    "epoch change event was for the epoch we are currently in, not skipping"
                );
                Ok(true)
            }
            Err(BeginCommitteeChangeError::ChangeAlreadyInProgress)
            | Err(BeginCommitteeChangeError::EpochIsLess { .. }) => {
                // We are likely processing a backlog of events. Since the committee service has a
                // more recent committee or has already had the current committee marked as
                // transitioning, our shards have also already been configured for the more
                // recent committee and there is actual nothing to do.
                tracing::info!(
                    walrus.epoch = epoch,
                    "skipping epoch change start event for an older epoch"
                );
                Ok(false)
            }
            Err(error) => {
                tracing::error!(?error, "failed to initiate a transition to the new epoch");
                Err(error)
            }
        }
    }

    /// Processes all the shard changes in the new epoch.
    #[tracing::instrument(skip_all)]
    async fn process_shard_changes_in_new_epoch(
        &self,
        event_handle: EventHandle,
        event: &EpochChangeStart,
        new_node_joining_committee: bool,
        shard_map_lock: StorageShardLock,
    ) -> anyhow::Result<()> {
        let public_key = self.inner.public_key();
        let storage = &self.inner.storage;
        let committees = self.inner.committee_service.active_committees();
        assert!(event.epoch <= committees.epoch());

        let shard_diff_calculator =
            ShardDiffCalculator::new(&committees, public_key, shard_map_lock.existing_shards());

        let shards_gained = shard_diff_calculator.gained_shards_from_prev_epoch();
        self.create_new_shards_and_start_sync(
            shard_map_lock,
            shards_gained,
            &committees,
            new_node_joining_committee,
        )
        .await?;

        for shard_id in shard_diff_calculator.shards_to_lock() {
            let Some(shard_storage) = storage.shard_storage(*shard_id).await else {
                tracing::info!("skipping lost shard during epoch change as it is not stored");
                continue;
            };
            tracing::info!(walrus.shard_index = %shard_id, "locking shard for epoch change");
            shard_storage
                .lock_shard_for_epoch_change()
                .context("failed to lock shard")?;
        }

        self.start_epoch_change_finisher
            .start_finish_epoch_change_tasks(
                event_handle,
                event,
                shard_diff_calculator.shards_to_remove().to_vec(),
                committees,
                !shards_gained.is_empty(),
            );

        Ok(())
    }

    /// Creates the shards that are newly assigned to the node and starts the sync for them.
    /// Note that the shard_map_lock will be unlocked after this function returns.
    async fn create_new_shards_and_start_sync(
        &self,
        shard_map_lock: StorageShardLock,
        shards_gained: &[ShardIndex],
        committees: &ActiveCommittees,
        new_node_joining_committee: bool,
    ) -> anyhow::Result<()> {
        let public_key = self.inner.public_key();
        if !shards_gained.is_empty() {
            assert!(committees.current_committee().contains(public_key));

            self.inner
                .create_storage_for_shards_in_background(shards_gained.to_vec(), shard_map_lock)
                .await?;

            if new_node_joining_committee {
                // Set node status to RecoverMetadata to sync metadata for the new shards.
                // Note that this must be set before marking the event as complete, so that
                // node crashing before setting the status will always be setting the status
                // again when re-processing the EpochChangeStart event.
                //
                // It's also important to set RecoverMetadata status after creating storage for
                // the new shards. Restarting seeing RecoverMetadata status will assume all the
                // shards are created.
                self.inner.set_node_status(NodeStatus::RecoverMetadata)?;
            }
            self.shard_sync_handler
                .start_sync_shards(shards_gained.to_vec(), new_node_joining_committee)
                .await?;
        }

        Ok(())
    }

    #[tracing::instrument(skip_all)]
    async fn process_epoch_change_done_event(&self, event: &EpochChangeDone) -> anyhow::Result<()> {
        match self
            .inner
            .committee_service
            .end_committee_change(event.epoch)
        {
            Ok(()) => tracing::info!(
                walrus.epoch = event.epoch,
                "successfully ended the transition to the new epoch"
            ),
            // This likely means that the committee was fetched (for example on startup) and we
            // are not processing the event that would have notified us that the epoch was
            // changing.
            Err(EndCommitteeChangeError::EpochChangeAlreadyDone) => tracing::info!(
                walrus.epoch = event.epoch,
                "the committee had already transitioned to the new epoch"
            ),
            Err(EndCommitteeChangeError::ProvidedEpochIsInThePast { .. }) => {
                // We are ending a change to an epoch that we have already advanced beyond. This is
                // likely due to processing a backlog of events and can be ignored.
                tracing::debug!(
                    walrus.epoch = event.epoch,
                    "skipping epoch change event that is in the past"
                );
                return Ok(());
            }
            Err(error @ EndCommitteeChangeError::ProvidedEpochIsInTheFuture { .. }) => {
                tracing::error!(
                    ?error,
                    "our committee service is lagging behind the events being processed, which \
                    should not happen"
                );
                return Err(error.into());
            }
        }

        self.epoch_change_driver.schedule_voting_end(
            NonZero::new(event.epoch + 1).expect("incremented value is non-zero"),
        );

        Ok(())
    }

    /// Storage node periodically records an event digest to check consistency of processed events.
    ///
    /// Every `NUM_EVENTS_PER_DIGEST_RECORDING`, we record the source of the event in metrics
    /// `process_event_digest` by bucket. The use of bucket is to store the recent bucket size
    /// number of recordings for better observability.
    ///
    /// We only record events in storage node that is sufficiently up-to-date. This means that the
    /// node is either in Active state or RecoveryInProgress state.
    ///
    /// The idea is that for most recent recordings, two nodes in the same bucket should record
    /// exact same event source. If there is a discrepancy, it means that these two nodes do
    /// not have the same event history. Once a divergence is detected, we can use the db tool
    /// to observe the event store to further analyze the issue.
    fn maybe_record_event_source(
        &self,
        event_index: u64,
        event_source: &CheckpointEventPosition,
    ) -> Result<(), TypedStoreError> {
        // Only record every Nth event.
        // `NUM_EVENTS_PER_DIGEST_RECORDING` is chosen in a way that a node produces a recording
        // every few hours.
        if event_index % NUM_EVENTS_PER_DIGEST_RECORDING != 0 {
            return Ok(());
        }

        // Only record digests for active or recovering nodes
        let node_status = self.inner.storage.node_status()?;
        if !matches!(
            node_status,
            NodeStatus::Active | NodeStatus::RecoveryInProgress(_)
        ) {
            return Ok(());
        }

        let bucket = (event_index / NUM_EVENTS_PER_DIGEST_RECORDING) % NUM_DIGEST_BUCKETS;
        debug_assert!(bucket < NUM_DIGEST_BUCKETS);

        // The event source is the combination of checkpoint sequence number and counter.
        // We scale the checkpoint sequence number by `CHECKPOINT_EVENT_POSITION_SCALE` to add
        // event counter in the checkpoint in the event source as well.
        let event_source = event_source
            .checkpoint_sequence_number
            .checked_mul(CHECKPOINT_EVENT_POSITION_SCALE)
            .unwrap_or(0)
            + event_source.counter;

        walrus_utils::with_label!(
            self.inner
                .metrics
                .periodic_event_source_for_deterministic_events,
            bucket.to_string()
        )
        .set(event_source as i64);

        Ok(())
    }

    pub(crate) fn inner(&self) -> &Arc<StorageNodeInner> {
        &self.inner
    }

    /// Test utility to get the shards that are live on the node.
    #[cfg(any(test, feature = "test-utils"))]
    pub async fn existing_shards_live(&self) -> Vec<ShardIndex> {
        self.inner.storage.existing_shards_live().await
    }
}

impl StorageNodeInner {
    pub(crate) fn encoding_config(&self) -> &EncodingConfig {
        &self.encoding_config
    }

    /// Returns the node capability object ID.
    pub fn node_capability(&self) -> ObjectID {
        self.node_capability
    }

    pub(crate) fn owned_shards(&self) -> Vec<ShardIndex> {
        self.committee_service
            .active_committees()
            .current_committee()
            .shards_for_node_public_key(self.public_key())
            .to_vec()
    }

    pub(crate) async fn is_stored_at_all_shards(&self, blob_id: &BlobId) -> anyhow::Result<bool> {
        for shard in self.owned_shards() {
            match self.storage.is_stored_at_shard(blob_id, shard).await {
                Ok(false) => return Ok(false),
                Ok(true) => continue,
                Err(error) => {
                    tracing::warn!(?error, "failed to check if blob is stored at shard");
                    return Ok(false);
                }
            }
        }
        Ok(true)
    }

    pub(crate) fn storage(&self) -> &Storage {
        &self.storage
    }

    /// Recovers the blob metadata from the committee service.
    pub(crate) async fn get_or_recover_blob_metadata(
        &self,
        blob_id: &BlobId,
        certified_epoch: Epoch,
    ) -> Result<BlobMetadataWithId<true>, TypedStoreError> {
        tracing::debug!(%blob_id, "check blob metadata existence");

        if let Some(metadata) = self.storage.get_metadata(blob_id)? {
            tracing::debug!(%blob_id, "not syncing metadata: already stored");
            return Ok(metadata);
        }

        tracing::debug!(%blob_id, "syncing metadata");
        let metadata = self
            .committee_service
            .get_and_verify_metadata(*blob_id, certified_epoch)
            .await;

        self.storage.put_verified_metadata(&metadata)?;
        tracing::debug!(%blob_id, "metadata successfully synced");
        Ok(metadata)
    }

    fn current_epoch(&self) -> Epoch {
        self.committee_service.get_epoch()
    }

    fn check_index<T>(&self, index: T) -> Result<(), IndexOutOfRange>
    where
        T: Into<u16>,
    {
        let index: u16 = index.into();

        if index < self.n_shards().get() {
            Ok(())
        } else {
            Err(IndexOutOfRange {
                index,
                max: self.n_shards().get(),
            })
        }
    }

    fn reposition_event_cursor(
        &self,
        event_id: EventID,
        event_index: u64,
    ) -> Result<(), TypedStoreError> {
        self.storage.reposition_event_cursor(event_index, event_id)
    }

    fn is_blocked(&self, blob_id: &BlobId) -> bool {
        self.blocklist.is_blocked(blob_id)
    }

    async fn get_shard_for_sliver_pair(
        &self,
        sliver_pair_index: SliverPairIndex,
        blob_id: &BlobId,
    ) -> Result<Arc<ShardStorage>, ShardNotAssigned> {
        let shard_index =
            sliver_pair_index.to_shard_index(self.encoding_config.n_shards(), blob_id);
        self.storage
            .shard_storage(shard_index)
            .await
            .ok_or(ShardNotAssigned(shard_index, self.current_epoch()))
    }

    fn init_gauges(&self) -> Result<(), TypedStoreError> {
        let persisted = self.storage.get_sequentially_processed_event_count()?;
        let node_status = self.storage.node_status()?;

        walrus_utils::with_label!(self.metrics.event_cursor_progress, "persisted").set(persisted);
        self.metrics.current_node_status.set(node_status.to_i64());

        Ok(())
    }

    fn public_key(&self) -> &PublicKey {
        self.protocol_key_pair.as_ref().public()
    }

    fn shard_health_status(
        &self,
        detailed: bool,
    ) -> (ShardStatusSummary, Option<ShardStatusDetail>) {
        // NOTE: It is possible that the committee or shards change between this and the next call.
        // As this is for admin consumption, this is not considered a problem.
        let mut shard_statuses = self.storage.try_list_shard_status().unwrap_or_default();
        let owned_shards = self.owned_shards();
        let mut summary = ShardStatusSummary::default();

        let mut detail = detailed.then(|| {
            let mut detail = ShardStatusDetail::default();
            detail.owned.reserve_exact(owned_shards.len());
            detail
        });

        // Record the status for the owned shards.
        for shard in owned_shards {
            // Consume statuses, so that we are left with shards that are not owned.
            let status = shard_statuses
                .remove(&shard)
                .flatten()
                .map_or(ApiShardStatus::Unknown, api_status_from_shard_status);

            increment_shard_summary(&mut summary, status, true);
            if let Some(ref mut detail) = detail {
                detail.owned.push(ShardHealthInfo { shard, status });
            }
        }

        // Record the status for the unowned shards.
        for (shard, status) in shard_statuses {
            let status = status.map_or(ApiShardStatus::Unknown, api_status_from_shard_status);
            increment_shard_summary(&mut summary, status, false);
            if let Some(ref mut detail) = detail {
                detail.other.push(ShardHealthInfo { shard, status });
            }
        }

        // Sort the result by the shard index.
        if let Some(ref mut detail) = detail {
            detail.owned.sort_by_key(|info| info.shard);
            detail.other.sort_by_key(|info| info.shard);
        }

        (summary, detail)
    }

    pub(crate) async fn store_sliver_unchecked(
        &self,
        metadata: &VerifiedBlobMetadataWithId,
        sliver_pair_index: SliverPairIndex,
        sliver: &Sliver,
    ) -> Result<bool, StoreSliverError> {
        let shard_storage = self
            .get_shard_for_sliver_pair(sliver_pair_index, metadata.blob_id())
            .await?;

        let shard_status = shard_storage
            .status()
            .context("Unable to retrieve shard status")?;

        if !shard_status.is_owned_by_node() {
            return Err(ShardNotAssigned(shard_storage.id(), self.current_epoch()).into());
        }

        if shard_storage
            .is_sliver_type_stored(metadata.blob_id(), sliver.r#type())
            .context("database error when checking sliver existence")?
        {
            return Ok(false);
        }

        sliver.verify(&self.encoding_config, metadata.as_ref())?;

        // Finally store the sliver in the appropriate shard storage.
        shard_storage
            .put_sliver(metadata.blob_id(), sliver)
            .context("unable to store sliver")?;

        walrus_utils::with_label!(self.metrics.slivers_stored_total, sliver.r#type()).inc();

        Ok(true)
    }

    async fn create_storage_for_shards_in_background(
        self: &Arc<Self>,
        new_shards: Vec<ShardIndex>,
        shard_map_lock: StorageShardLock,
    ) -> Result<(), anyhow::Error> {
        let this = self.clone();
        tokio::task::spawn_blocking(move || async move {
            this.storage
                .create_storage_for_shards_locked(shard_map_lock, &new_shards)
                .await
        })
        .in_current_span()
        .await?
        .await?;
        Ok(())
    }

    fn is_blob_registered(&self, blob_id: &BlobId) -> Result<bool, anyhow::Error> {
        Ok(self
            .storage
            .get_blob_info(blob_id)
            .context("could not retrieve blob info")?
            .is_some_and(|blob_info| blob_info.is_registered(self.current_epoch())))
    }

    fn is_blob_certified(&self, blob_id: &BlobId) -> Result<bool, anyhow::Error> {
        Ok(self
            .storage
            .get_blob_info(blob_id)
            .context("could not retrieve blob info")?
            .is_some_and(|blob_info| blob_info.is_certified(self.current_epoch())))
    }

    /// Sets the status of the node.
    pub fn set_node_status(&self, status: NodeStatus) -> Result<(), TypedStoreError> {
        self.metrics.current_node_status.set(status.to_i64());
        self.storage.set_node_status(status)
    }

    fn shut_down(&self) {
        self.is_shutting_down.store(true, Ordering::SeqCst)
    }

    fn is_shutting_down(&self) -> bool {
        self.is_shutting_down.load(Ordering::SeqCst)
    }

    async fn try_retrieve_recovery_symbol(
        &self,
        blob_id: &BlobId,
        sliver_pair_index: SliverPairIndex,
        target_sliver_type: SliverType,
        target_pair_index: SliverPairIndex,
    ) -> Result<GeneralRecoverySymbol, RetrieveSymbolError> {
        // Claim a worker for performing the expansion necessary to get the symbol.
        let mut worker = match self.symbol_service.clone().ready_oneshot().now_or_never() {
            Some(result) => result.expect("polling the symbol service is infallible"),
            None => return Err(Unavailable.into()),
        };

        let sliver = self
            .retrieve_sliver(blob_id, sliver_pair_index, target_sliver_type.orthogonal())
            .await?;
        let convert_error = |error| match error {
            RecoverySymbolError::IndexTooLarge => {
                panic!("index validity must be checked above")
            }
            RecoverySymbolError::EncodeError(error) => {
                RetrieveSymbolError::Internal(anyhow!(error))
            }
        };
        let metadata = self
            .storage
            .get_metadata(blob_id)
            .context("could not retrieve blob metadata")?
            .ok_or_else(|| {
                RetrieveSymbolError::Internal(anyhow!("metadata not found for blob {:?}", blob_id))
            })?;

        let request = RecoverySymbolRequest {
            blob_id: *metadata.blob_id(),
            source_sliver: sliver,
            target_pair_index,
            encoding_type: metadata.metadata().encoding_type(),
        };

        worker.call(request).map_err(convert_error).await
    }
}

fn api_status_from_shard_status(status: ShardStatus) -> ApiShardStatus {
    match status {
        ShardStatus::None => ApiShardStatus::Unknown,
        ShardStatus::Active => ApiShardStatus::Ready,
        ShardStatus::ActiveSync => ApiShardStatus::InTransfer,
        ShardStatus::ActiveRecover => ApiShardStatus::InRecovery,
        ShardStatus::LockedToMove => ApiShardStatus::ReadOnly,
    }
}

fn increment_shard_summary(
    summary: &mut ShardStatusSummary,
    status: ApiShardStatus,
    is_owned: bool,
) {
    if !is_owned {
        if ApiShardStatus::ReadOnly == status {
            summary.read_only += 1;
        }
        return;
    }

    debug_assert!(is_owned);
    summary.owned += 1;
    match status {
        ApiShardStatus::Unknown => summary.owned_shard_status.unknown += 1,
        ApiShardStatus::Ready => summary.owned_shard_status.ready += 1,
        ApiShardStatus::InTransfer => summary.owned_shard_status.in_transfer += 1,
        ApiShardStatus::InRecovery => summary.owned_shard_status.in_recovery += 1,
        // We do not expect owned shards to be read-only.
        _ => (),
    }
}

impl ServiceState for StorageNode {
    fn retrieve_metadata(
        &self,
        blob_id: &BlobId,
    ) -> Result<VerifiedBlobMetadataWithId, RetrieveMetadataError> {
        self.inner.retrieve_metadata(blob_id)
    }

    fn store_metadata(
        &self,
        metadata: UnverifiedBlobMetadataWithId,
    ) -> Result<bool, StoreMetadataError> {
        self.inner.store_metadata(metadata)
    }

    fn metadata_status(
        &self,
        blob_id: &BlobId,
    ) -> Result<StoredOnNodeStatus, RetrieveMetadataError> {
        self.inner.metadata_status(blob_id)
    }

    fn retrieve_sliver(
        &self,
        blob_id: &BlobId,
        sliver_pair_index: SliverPairIndex,
        sliver_type: SliverType,
    ) -> impl Future<Output = Result<Sliver, RetrieveSliverError>> + Send {
        self.inner
            .retrieve_sliver(blob_id, sliver_pair_index, sliver_type)
    }

    fn store_sliver(
        &self,
        blob_id: &BlobId,
        sliver_pair_index: SliverPairIndex,
        sliver: &Sliver,
    ) -> impl Future<Output = Result<bool, StoreSliverError>> + Send {
        self.inner.store_sliver(blob_id, sliver_pair_index, sliver)
    }

    fn compute_storage_confirmation(
        &self,
        blob_id: &BlobId,
        blob_persistence_type: &BlobPersistenceType,
    ) -> impl Future<Output = Result<StorageConfirmation, ComputeStorageConfirmationError>> + Send
    {
        self.inner
            .compute_storage_confirmation(blob_id, blob_persistence_type)
    }

    fn verify_inconsistency_proof(
        &self,
        blob_id: &BlobId,
        inconsistency_proof: InconsistencyProof,
    ) -> impl Future<Output = Result<InvalidBlobIdAttestation, InconsistencyProofError>> + Send
    {
        self.inner
            .verify_inconsistency_proof(blob_id, inconsistency_proof)
    }

    fn retrieve_recovery_symbol(
        &self,
        blob_id: &BlobId,
        symbol_id: SymbolId,
        sliver_type: Option<SliverType>,
    ) -> impl Future<Output = Result<GeneralRecoverySymbol, RetrieveSymbolError>> + Send {
        self.inner
            .retrieve_recovery_symbol(blob_id, symbol_id, sliver_type)
    }

    fn retrieve_multiple_recovery_symbols(
        &self,
        blob_id: &BlobId,
        filter: RecoverySymbolsFilter,
    ) -> impl Future<Output = Result<Vec<GeneralRecoverySymbol>, ListSymbolsError>> + Send {
        self.inner
            .retrieve_multiple_recovery_symbols(blob_id, filter)
    }

    fn blob_status(&self, blob_id: &BlobId) -> Result<BlobStatus, BlobStatusError> {
        self.inner.blob_status(blob_id)
    }

    fn n_shards(&self) -> NonZeroU16 {
        self.inner.n_shards()
    }

    fn health_info(&self, detailed: bool) -> ServiceHealthInfo {
        self.inner.health_info(detailed)
    }

    fn sliver_status<A: EncodingAxis>(
        &self,
        blob_id: &BlobId,
        sliver_pair_index: SliverPairIndex,
    ) -> impl Future<Output = Result<StoredOnNodeStatus, RetrieveSliverError>> + Send {
        self.inner.sliver_status::<A>(blob_id, sliver_pair_index)
    }

    fn sync_shard(
        &self,
        public_key: PublicKey,
        signed_request: SignedSyncShardRequest,
    ) -> impl Future<Output = Result<SyncShardResponse, SyncShardServiceError>> + Send {
        self.inner.sync_shard(public_key, signed_request)
    }
}

impl ServiceState for StorageNodeInner {
    fn retrieve_metadata(
        &self,
        blob_id: &BlobId,
    ) -> Result<VerifiedBlobMetadataWithId, RetrieveMetadataError> {
        #[cfg(msim)]
        {
            // Register a fail point to inject an unavailable error.
            let mut return_unavailable = false;
            fail_point_if!("get_metadata_return_unavailable", || {
                return_unavailable = true;
            });
            if return_unavailable {
                return Err(RetrieveMetadataError::Unavailable);
            }
        }

        ensure!(!self.is_blocked(blob_id), RetrieveMetadataError::Forbidden);

        ensure!(
            self.is_blob_registered(blob_id)?,
            RetrieveMetadataError::Unavailable,
        );

        self.storage
            .get_metadata(blob_id)
            .context("database error when retrieving metadata")?
            .ok_or(RetrieveMetadataError::Unavailable)
            .inspect(|_| self.metrics.metadata_retrieved_total.inc())
    }

    fn store_metadata(
        &self,
        metadata: UnverifiedBlobMetadataWithId,
    ) -> Result<bool, StoreMetadataError> {
        let Some(blob_info) = self
            .storage
            .get_blob_info(metadata.blob_id())
            .context("could not retrieve blob info")?
        else {
            return Err(StoreMetadataError::NotCurrentlyRegistered);
        };

        if let Some(event) = blob_info.invalidation_event() {
            return Err(StoreMetadataError::InvalidBlob(event));
        }

        ensure!(
            blob_info.is_registered(self.current_epoch()),
            StoreMetadataError::NotCurrentlyRegistered,
        );

        if blob_info.is_metadata_stored() {
            return Ok(false);
        }

        // Check if encoding type is supported
        let encoding_type = metadata.metadata().encoding_type();
        if !encoding_type.is_supported() {
            return Err(StoreMetadataError::UnsupportedEncodingType(encoding_type));
        }

        let verified_metadata_with_id = metadata.verify(&self.encoding_config)?;
        self.storage
            .put_verified_metadata(&verified_metadata_with_id)
            .context("unable to store metadata")?;

        self.metrics
            .uploaded_metadata_unencoded_blob_bytes
            .observe(verified_metadata_with_id.as_ref().unencoded_length() as f64);
        self.metrics.metadata_stored_total.inc();

        Ok(true)
    }

    fn metadata_status(
        &self,
        blob_id: &BlobId,
    ) -> Result<StoredOnNodeStatus, RetrieveMetadataError> {
        match self.storage.has_metadata(blob_id) {
            Ok(true) => Ok(StoredOnNodeStatus::Stored),
            Ok(false) => Ok(StoredOnNodeStatus::Nonexistent),
            Err(err) => Err(RetrieveMetadataError::Internal(err.into())),
        }
    }

    async fn retrieve_sliver(
        &self,
        blob_id: &BlobId,
        sliver_pair_index: SliverPairIndex,
        sliver_type: SliverType,
    ) -> Result<Sliver, RetrieveSliverError> {
        self.check_index(sliver_pair_index)?;

        ensure!(!self.is_blocked(blob_id), RetrieveSliverError::Forbidden);

        ensure!(
            self.is_blob_registered(blob_id)?,
            RetrieveSliverError::Unavailable,
        );

        let shard_storage = self
            .get_shard_for_sliver_pair(sliver_pair_index, blob_id)
            .await?;

        shard_storage
            .get_sliver(blob_id, sliver_type)
            .context("unable to retrieve sliver")?
            .ok_or(RetrieveSliverError::Unavailable)
            .inspect(|sliver| {
                walrus_utils::with_label!(self.metrics.slivers_retrieved_total, sliver.r#type())
                    .inc();
            })
    }

    async fn store_sliver(
        &self,
        blob_id: &BlobId,
        sliver_pair_index: SliverPairIndex,
        sliver: &Sliver,
    ) -> Result<bool, StoreSliverError> {
        self.check_index(sliver_pair_index)?;

        ensure!(
            self.is_blob_registered(blob_id)?,
            StoreSliverError::NotCurrentlyRegistered,
        );

        // Get metadata first to check encoding type.
        let metadata = self
            .storage
            .get_metadata(blob_id)
            .context("database error when storing sliver")?
            .ok_or(StoreSliverError::MissingMetadata)?;

        // Check if encoding type is supported
        let encoding_type = metadata.metadata().encoding_type();
        if !encoding_type.is_supported() {
            return Err(StoreSliverError::UnsupportedEncodingType(encoding_type));
        }

        self.store_sliver_unchecked(&metadata, sliver_pair_index, sliver)
            .await
    }

    async fn compute_storage_confirmation(
        &self,
        blob_id: &BlobId,
        blob_persistence_type: &BlobPersistenceType,
    ) -> Result<StorageConfirmation, ComputeStorageConfirmationError> {
        ensure!(
            self.is_blob_registered(blob_id)?,
            ComputeStorageConfirmationError::NotCurrentlyRegistered,
        );
        ensure!(
            self.is_stored_at_all_shards(blob_id)
                .await
                .context("database error when checkingstorage status")?,
            ComputeStorageConfirmationError::NotFullyStored,
        );

        if let BlobPersistenceType::Deletable { object_id } = blob_persistence_type {
            let per_object_info = self
                .storage
                .get_per_object_info(&object_id.into())
                .context("database error when checking per object info")?
                .ok_or(ComputeStorageConfirmationError::NotCurrentlyRegistered)?;
            ensure!(
                per_object_info.is_registered(self.current_epoch()),
                ComputeStorageConfirmationError::NotCurrentlyRegistered,
            );
        }

        let confirmation =
            Confirmation::new(self.current_epoch(), *blob_id, *blob_persistence_type);
        let signed = sign_message(confirmation, self.protocol_key_pair.clone()).await?;

        self.metrics.storage_confirmations_issued_total.inc();

        Ok(StorageConfirmation::Signed(signed))
    }

    fn blob_status(&self, blob_id: &BlobId) -> Result<BlobStatus, BlobStatusError> {
        Ok(self
            .storage
            .get_blob_info(blob_id)
            .context("could not retrieve blob info")?
            .map(|blob_info| blob_info.to_blob_status(self.current_epoch()))
            .unwrap_or_default())
    }

    async fn verify_inconsistency_proof(
        &self,
        blob_id: &BlobId,
        inconsistency_proof: InconsistencyProof,
    ) -> Result<InvalidBlobIdAttestation, InconsistencyProofError> {
        let metadata = self.retrieve_metadata(blob_id)?;

        inconsistency_proof.verify(metadata.as_ref(), &self.encoding_config)?;

        let message = InvalidBlobIdMsg::new(self.current_epoch(), blob_id.to_owned());
        Ok(sign_message(message, self.protocol_key_pair.clone()).await?)
    }

    #[tracing::instrument(skip(self))]
    async fn retrieve_recovery_symbol(
        &self,
        blob_id: &BlobId,
        symbol_id: SymbolId,
        sliver_type: Option<SliverType>,
    ) -> Result<GeneralRecoverySymbol, RetrieveSymbolError> {
        let n_shards = self.n_shards();

        let primary_index = symbol_id.primary_sliver_index();
        self.check_index(primary_index)?;
        let primary_pair_index = primary_index.to_pair_index::<Primary>(n_shards);

        let secondary_index = symbol_id.secondary_sliver_index();
        self.check_index(secondary_index)?;
        let secondary_pair_index = secondary_index.to_pair_index::<Secondary>(n_shards);

        let owned_shards = self.owned_shards();

        // In the event that neither of the slivers are assigned to this shard use this error,
        // otherwise it is overwritten.
        let mut final_error = RetrieveSymbolError::SymbolNotPresentAtShards;

        for (source_pair_index, target_sliver_pair, target_sliver_type) in [
            (
                primary_pair_index,
                secondary_pair_index,
                SliverType::Secondary,
            ),
            (
                secondary_pair_index,
                primary_pair_index,
                SliverType::Primary,
            ),
        ] {
            if sliver_type.is_some() && sliver_type != Some(target_sliver_type) {
                // Respect the caller specified sliver type.
                continue;
            }

            let required_shard = &source_pair_index.to_shard_index(n_shards, blob_id);
            if !owned_shards.contains(required_shard) {
                // This node does not manage the shard owning the source pair.
                continue;
            }

            match self
                .try_retrieve_recovery_symbol(
                    blob_id,
                    source_pair_index,
                    target_sliver_type,
                    target_sliver_pair,
                )
                .await
            {
                Ok(symbol) => return Ok(symbol),
                Err(error) => final_error = error,
            }
        }

        Err(final_error)
    }

    #[tracing::instrument(skip_all)]
    async fn retrieve_multiple_recovery_symbols(
        &self,
        blob_id: &BlobId,
        filter: RecoverySymbolsFilter,
    ) -> Result<Vec<GeneralRecoverySymbol>, ListSymbolsError> {
        let n_shards = self.n_shards();

        let symbol_id_iter = match filter.id_filter() {
            SymbolIdFilter::Ids(symbol_ids) => Either::Left(symbol_ids.iter().copied()),

            SymbolIdFilter::Recovers {
                target_sliver: target,
                target_type,
            } => Either::Right(self.owned_shards().into_iter().map(|shard_id| {
                let pair_stored = shard_id.to_pair_index(n_shards, blob_id);
                match *target_type {
                    SliverType::Primary => {
                        SymbolId::new(*target, pair_stored.to_sliver_index::<Secondary>(n_shards))
                    }
                    SliverType::Secondary => {
                        SymbolId::new(pair_stored.to_sliver_index::<Primary>(n_shards), *target)
                    }
                }
            })),
        };

        let mut output = vec![];
        let mut last_error = ListSymbolsError::NoSymbolsSpecified;

        // If a specific proof axis is requested, then specify the target-type to the retrieve
        // function, otherwise, specify only the symbol IDs.
        let target_type_from_proof = filter.proof_axis().map(|axis| axis.orthogonal());

        // We use FuturesOrdered to keep the results in the same order as the requests.
        let mut symbols: FuturesOrdered<_> = symbol_id_iter
            .map(|symbol_id| {
                self.retrieve_recovery_symbol(blob_id, symbol_id, target_type_from_proof)
                    .map(move |result| (symbol_id, result))
            })
            .collect();

        while let Some((symbol_id, result)) = symbols.next().await {
            match result {
                Ok(symbol) => output.push(symbol),

                // Callers may request symbols that are not stored with this shard, or
                // completely invalid symbols. These are ignored unless there are no successes.
                Err(error) => {
                    tracing::debug!(%error, %symbol_id, "failed to get requested symbol");
                    last_error = error.into();
                }
            }
        }

        if output.is_empty() {
            Err(last_error)
        } else {
            Ok(output)
        }
    }

    fn n_shards(&self) -> NonZeroU16 {
        self.encoding_config.n_shards()
    }

    fn health_info(&self, detailed: bool) -> ServiceHealthInfo {
        let (shard_summary, shard_detail) = self.shard_health_status(detailed);

<<<<<<< HEAD
        // Get the latest checkpoint sequence number directly from the event manager
        let latest_checkpoint_sequence_number = if let Some(event_processor) =
            self.event_manager.as_any().downcast_ref::<EventProcessor>()
        {
            event_processor
                .get_latest_checkpoint_sequence_number()
                .ok()
                .flatten()
=======
        // Get the latest checkpoint sequence number directly from the event manager.
        let latest_checkpoint_sequence_number = if let Some(event_processor) =
            self.event_manager.as_any().downcast_ref::<EventProcessor>()
        {
            event_processor.get_latest_checkpoint_sequence_number()
>>>>>>> cc9f839d
        } else {
            None
        };

        ServiceHealthInfo {
            uptime: self.start_time.elapsed(),
            epoch: self.current_epoch(),
            public_key: self.public_key().clone(),
            node_status: self
                .storage
                .node_status()
                .expect("fetching node status should not fail")
                .to_string(),
            event_progress: self
                .storage
                .get_event_cursor_progress()
                .expect("get cursor progress should not fail")
                .into(),
            shard_detail,
            shard_summary,
            latest_checkpoint_sequence_number,
        }
    }

    async fn sliver_status<A: EncodingAxis>(
        &self,
        blob_id: &BlobId,
        sliver_pair_index: SliverPairIndex,
    ) -> Result<StoredOnNodeStatus, RetrieveSliverError> {
        match self
            .get_shard_for_sliver_pair(sliver_pair_index, blob_id)
            .await?
            .is_sliver_stored::<A>(blob_id)
        {
            Ok(true) => Ok(StoredOnNodeStatus::Stored),
            Ok(false) => Ok(StoredOnNodeStatus::Nonexistent),
            Err(err) => Err(RetrieveSliverError::Internal(err.into())),
        }
    }

    async fn sync_shard(
        &self,
        public_key: PublicKey,
        signed_request: SignedSyncShardRequest,
    ) -> Result<SyncShardResponse, SyncShardServiceError> {
        if !self.committee_service.is_walrus_storage_node(&public_key) {
            return Err(SyncShardServiceError::Unauthorized);
        }

        let sync_shard_msg = signed_request.verify_signature_and_get_message(&public_key)?;
        let request = sync_shard_msg.as_ref().contents();

        tracing::debug!(?request, "sync shard request received");

        // If the epoch of the requester should not be older than the current epoch of the node.
        // In a normal scenario, a storage node will never fetch shards from a future epoch.
        if request.epoch() != self.current_epoch() {
            return Err(InvalidEpochError {
                request_epoch: request.epoch(),
                server_epoch: self.current_epoch(),
            }
            .into());
        }

        self.storage
            .handle_sync_shard_request(request, self.current_epoch())
            .await
    }
}

#[tracing::instrument(skip_all, err)]
async fn sign_message<T, I>(
    message: T,
    signer: ProtocolKeyPair,
) -> Result<SignedMessage<T>, anyhow::Error>
where
    T: AsRef<ProtocolMessage<I>> + Serialize + Send + Sync + 'static,
{
    let signed = tokio::task::spawn_blocking(move || signer.sign_message(&message))
        .await
        .with_context(|| {
            format!(
                "unexpected error while signing a {}",
                std::any::type_name::<T>()
            )
        })?;

    Ok(signed)
}

#[cfg(test)]
mod tests {
    use std::{sync::OnceLock, time::Duration};

    use chrono::Utc;
    use config::ShardSyncConfig;
    use contract_service::MockSystemContractService;
    use storage::{
        tests::{populated_storage, WhichSlivers, BLOB_ID, OTHER_SHARD_INDEX, SHARD_INDEX},
        ShardStatus,
    };
    use sui_types::base_types::ObjectID;
    use system_events::SystemEventProvider;
    use tokio::sync::{broadcast::Sender, Mutex};
    use walrus_core::{
        encoding::{EncodingConfigTrait as _, Primary, Secondary, SliverData, SliverPair},
        messages::{SyncShardMsg, SyncShardRequest},
        test_utils::generate_config_metadata_and_valid_recovery_symbols,
        DEFAULT_ENCODING,
    };
    use walrus_proc_macros::walrus_simtest;
    use walrus_sdk::{api::errors::STORAGE_NODE_ERROR_DOMAIN, client::Client};
    use walrus_sui::{
        client::FixedSystemParameters,
        test_utils::{event_id_for_testing, EventForTesting},
        types::{move_structs::EpochState, BlobRegistered, StorageNodeCap},
    };
    use walrus_test_utils::{async_param_test, Result as TestResult, WithTempDir};

    use super::*;
    use crate::test_utils::{StorageNodeHandle, StorageNodeHandleTrait, TestCluster};

    const TIMEOUT: Duration = Duration::from_secs(1);
    const OTHER_BLOB_ID: BlobId = BlobId([247; 32]);
    const BLOB: &[u8] = &[
        0, 1, 255, 0, 2, 254, 0, 3, 253, 0, 4, 252, 0, 5, 251, 0, 6, 250, 0, 7, 249, 0, 8, 248,
    ];

    struct ShardStorageSet {
        pub shard_storage: Vec<Arc<ShardStorage>>,
    }

    async fn storage_node_with_storage(storage: WithTempDir<Storage>) -> StorageNodeHandle {
        StorageNodeHandle::builder()
            .with_storage(storage)
            .build()
            .await
            .expect("storage node creation in setup should not fail")
    }

    async fn storage_node_with_storage_and_events<U>(
        storage: WithTempDir<Storage>,
        events: U,
    ) -> StorageNodeHandle
    where
        U: SystemEventProvider + Into<Box<U>> + 'static,
    {
        StorageNodeHandle::builder()
            .with_storage(storage)
            .with_system_event_provider(events)
            .with_node_started(true)
            .build()
            .await
            .expect("storage node creation in setup should not fail")
    }

    mod get_storage_confirmation {
        use fastcrypto::traits::VerifyingKey;

        use super::*;

        #[tokio::test]
        async fn errs_if_blob_is_not_registered() -> TestResult {
            let storage_node = storage_node_with_storage(
                populated_storage(&[(
                    SHARD_INDEX,
                    vec![
                        (BLOB_ID, WhichSlivers::Primary),
                        (OTHER_BLOB_ID, WhichSlivers::Both),
                    ],
                )])
                .await?,
            )
            .await;

            let err = storage_node
                .as_ref()
                .compute_storage_confirmation(&BLOB_ID, &BlobPersistenceType::Permanent)
                .await
                .expect_err("should fail");

            assert!(matches!(
                err,
                ComputeStorageConfirmationError::NotCurrentlyRegistered
            ));

            Ok(())
        }

        #[tokio::test]
        async fn errs_if_not_all_slivers_stored() -> TestResult {
            let storage_node = storage_node_with_storage_and_events(
                populated_storage(&[(
                    SHARD_INDEX,
                    vec![
                        (BLOB_ID, WhichSlivers::Primary),
                        (OTHER_BLOB_ID, WhichSlivers::Both),
                    ],
                )])
                .await?,
                vec![BlobRegistered::for_testing(BLOB_ID).into()],
            )
            .await;

            let err = retry_until_success_or_timeout(TIMEOUT, || async {
                match storage_node
                    .as_ref()
                    .compute_storage_confirmation(&BLOB_ID, &BlobPersistenceType::Permanent)
                    .await
                {
                    Err(ComputeStorageConfirmationError::NotCurrentlyRegistered) => Err(()),
                    result => Ok(result),
                }
            })
            .await
            .expect("retry should eventually return something besides 'NotCurrentlyRegistered'")
            .expect_err("should fail");

            assert!(matches!(
                err,
                ComputeStorageConfirmationError::NotFullyStored,
            ));

            Ok(())
        }

        #[tokio::test]
        async fn returns_confirmation_over_nodes_storing_the_pair() -> TestResult {
            let storage_node = storage_node_with_storage_and_events(
                populated_storage(&[(
                    SHARD_INDEX,
                    vec![
                        (BLOB_ID, WhichSlivers::Both),
                        (OTHER_BLOB_ID, WhichSlivers::Both),
                    ],
                )])
                .await?,
                vec![BlobRegistered::for_testing(BLOB_ID).into()],
            )
            .await;

            let confirmation = retry_until_success_or_timeout(TIMEOUT, || {
                storage_node
                    .as_ref()
                    .compute_storage_confirmation(&BLOB_ID, &BlobPersistenceType::Permanent)
            })
            .await?;

            let StorageConfirmation::Signed(signed) = confirmation;

            storage_node
                .as_ref()
                .inner
                .protocol_key_pair
                .as_ref()
                .public()
                .verify(&signed.serialized_message, &signed.signature)
                .expect("message should be verifiable");

            let confirmation: Confirmation =
                bcs::from_bytes(&signed.serialized_message).expect("message should be decodable");

            assert_eq!(
                confirmation.as_ref().epoch(),
                storage_node.as_ref().inner.current_epoch()
            );

            assert_eq!(confirmation.as_ref().contents().blob_id, BLOB_ID);
            assert_eq!(
                confirmation.as_ref().contents().blob_type,
                BlobPersistenceType::Permanent
            );

            Ok(())
        }
    }

    #[tokio::test]
    async fn services_slivers_for_shards_managed_according_to_committee() -> TestResult {
        let shard_for_node = ShardIndex(0);
        let node = StorageNodeHandle::builder()
            .with_system_event_provider(vec![
                ContractEvent::EpochChangeEvent(EpochChangeEvent::EpochChangeStart(
                    EpochChangeStart {
                        epoch: 1,
                        event_id: event_id_for_testing(),
                    },
                )),
                BlobRegistered::for_testing(BLOB_ID).into(),
            ])
            .with_shard_assignment(&[shard_for_node])
            .with_node_started(true)
            .with_rest_api_started(true)
            .build()
            .await?;
        let n_shards = node.as_ref().inner.committee_service.get_shard_count();
        let sliver_pair_index = shard_for_node.to_pair_index(n_shards, &BLOB_ID);

        let result = node
            .as_ref()
            .retrieve_sliver(&BLOB_ID, sliver_pair_index, SliverType::Primary)
            .await;

        assert!(matches!(result, Err(RetrieveSliverError::Unavailable)));

        Ok(())
    }

    // Test that `is_stored_at_all_shards` uses the committee assignment to determine if the blob
    // is stored at all shards.
    async_param_test! {
        is_stored_at_all_shards_uses_committee_assignment -> TestResult: [
            shard_not_assigned_in_committee: (&[ShardIndex(0)], &[ShardIndex(1)], false),
            shard_assigned_in_committee: (&[ShardIndex(0)], &[ShardIndex(0), ShardIndex(1)], true),
        ]
    }
    async fn is_stored_at_all_shards_uses_committee_assignment(
        shard_assignment: &[ShardIndex],
        shards_in_storage: &[ShardIndex],
        is_stored_at_all_shards: bool,
    ) -> TestResult {
        let node = StorageNodeHandle::builder()
            .with_shard_assignment(shard_assignment)
            .with_storage(
                populated_storage(
                    shards_in_storage
                        .iter()
                        .map(|shard| (*shard, vec![(BLOB_ID, WhichSlivers::Both)]))
                        .collect::<Vec<_>>()
                        .as_slice(),
                )
                .await?,
            )
            .with_system_event_provider(vec![])
            .with_node_started(true)
            .build()
            .await?;

        assert_eq!(
            node.storage_node
                .inner
                .is_stored_at_all_shards(&BLOB_ID)
                .await
                .expect("error checking is stord at all shards"),
            is_stored_at_all_shards
        );

        Ok(())
    }

    async_param_test! {
        deletes_blob_data_on_event -> TestResult: [
            invalid_blob_event_registered: (InvalidBlobId::for_testing(BLOB_ID).into(), false),
            invalid_blob_event_certified: (InvalidBlobId::for_testing(BLOB_ID).into(), true),
            // TODO (WAL-201): Uncomment the following tests as soon as we actually delete blob
            // data.
            // blob_deleted_event_registered: (
            //     BlobDeleted{was_certified: false, ..BlobDeleted::for_testing(BLOB_ID)}.into(),
            //     false
            // ),
            // blob_deleted_event_certified: (BlobDeleted::for_testing(BLOB_ID).into(), true),
        ]
    }
    async fn deletes_blob_data_on_event(event: BlobEvent, is_certified: bool) -> TestResult {
        let events = Sender::new(48);
        let node = StorageNodeHandle::builder()
            .with_storage(
                populated_storage(&[
                    (SHARD_INDEX, vec![(BLOB_ID, WhichSlivers::Both)]),
                    (OTHER_SHARD_INDEX, vec![(BLOB_ID, WhichSlivers::Both)]),
                ])
                .await?,
            )
            .with_system_event_provider(events.clone())
            .with_node_started(true)
            .build()
            .await?;
        let inner = node.as_ref().inner.clone();

        tokio::time::sleep(Duration::from_millis(50)).await;

        assert!(inner.is_stored_at_all_shards(&BLOB_ID).await?);
        events.send(
            BlobRegistered {
                deletable: true,
                ..BlobRegistered::for_testing(BLOB_ID)
            }
            .into(),
        )?;
        if is_certified {
            events.send(
                BlobCertified {
                    deletable: true,
                    ..BlobCertified::for_testing(BLOB_ID)
                }
                .into(),
            )?;
        }

        events.send(event.into())?;

        tokio::time::sleep(Duration::from_millis(100)).await;
        assert!(!inner.is_stored_at_all_shards(&BLOB_ID).await?);
        Ok(())
    }

    async_param_test! {
        correctly_handles_blob_deletions_with_concurrent_instances -> TestResult: [
            same_epoch: (1),
            later_epoch: (2),
        ]
    }
    async fn correctly_handles_blob_deletions_with_concurrent_instances(
        current_epoch: Epoch,
    ) -> TestResult {
        let (cluster, events) = cluster_at_epoch1_without_blobs(&[&[0]], None).await?;
        advance_cluster_to_epoch(&cluster, &[&events], current_epoch).await?;

        let node = &cluster.nodes[0];
        println!("{}", node.storage_node.inner.current_epoch());

        let blob_events: Vec<BlobEvent> = vec![
            BlobRegistered {
                deletable: true,
                end_epoch: 2,
                ..BlobRegistered::for_testing(BLOB_ID)
            }
            .into(),
            BlobCertified {
                deletable: true,
                end_epoch: 2,
                ..BlobCertified::for_testing(BLOB_ID)
            }
            .into(),
            BlobDeleted {
                end_epoch: 2,
                ..BlobDeleted::for_testing(BLOB_ID)
            }
            .into(),
        ];

        // Send each event twice. This corresponds to registering and certifying two `Blob`
        // instances with the same blob ID, and then deleting both.
        for event in blob_events {
            events.send(event.clone().into())?;
            events.send(event.into())?;
        }

        wait_until_events_processed(node, 6).await?;

        Ok(())
    }

    #[tokio::test]
    async fn returns_correct_blob_status() -> TestResult {
        let blob_event = BlobRegistered::for_testing(BLOB_ID);
        let node = StorageNodeHandle::builder()
            .with_system_event_provider(vec![blob_event.clone().into()])
            .with_shard_assignment(&[ShardIndex(0)])
            .with_node_started(true)
            .build()
            .await?;

        // Wait to make sure the event is received.
        tokio::time::sleep(Duration::from_millis(100)).await;

        let BlobStatus::Permanent {
            end_epoch,
            status_event,
            is_certified,
            ..
        } = node.as_ref().blob_status(&BLOB_ID)?
        else {
            panic!("got nonexistent blob status")
        };

        assert!(!is_certified);
        assert_eq!(status_event, blob_event.event_id);
        assert_eq!(end_epoch, blob_event.end_epoch);

        Ok(())
    }

    #[tokio::test]
    async fn returns_correct_sliver_status() -> TestResult {
        let storage_node = storage_node_with_storage(
            populated_storage(&[
                (SHARD_INDEX, vec![(BLOB_ID, WhichSlivers::Both)]),
                (OTHER_SHARD_INDEX, vec![(BLOB_ID, WhichSlivers::Primary)]),
            ])
            .await?,
        )
        .await;

        let pair_index =
            SHARD_INDEX.to_pair_index(storage_node.as_ref().inner.n_shards(), &BLOB_ID);
        let other_pair_index =
            OTHER_SHARD_INDEX.to_pair_index(storage_node.as_ref().inner.n_shards(), &BLOB_ID);

        check_sliver_status::<Primary>(&storage_node, pair_index, StoredOnNodeStatus::Stored)
            .await?;
        check_sliver_status::<Secondary>(&storage_node, pair_index, StoredOnNodeStatus::Stored)
            .await?;
        check_sliver_status::<Primary>(&storage_node, other_pair_index, StoredOnNodeStatus::Stored)
            .await?;
        check_sliver_status::<Secondary>(
            &storage_node,
            other_pair_index,
            StoredOnNodeStatus::Nonexistent,
        )
        .await?;
        Ok(())
    }
    async fn check_sliver_status<A: EncodingAxis>(
        storage_node: &StorageNodeHandle,
        pair_index: SliverPairIndex,
        expected: StoredOnNodeStatus,
    ) -> TestResult {
        let effective = storage_node
            .as_ref()
            .inner
            .sliver_status::<A>(&BLOB_ID, pair_index)
            .await?;
        assert_eq!(effective, expected);
        Ok(())
    }

    #[tokio::test]
    async fn returns_correct_metadata_status() -> TestResult {
        let (_ec, metadata, _idx, _rs) = generate_config_metadata_and_valid_recovery_symbols()?;
        let storage_node = set_up_node_with_metadata(metadata.clone().into_unverified()).await?;

        let metadata_status = storage_node
            .as_ref()
            .inner
            .metadata_status(metadata.blob_id())?;
        assert_eq!(metadata_status, StoredOnNodeStatus::Stored);
        Ok(())
    }

    #[tokio::test]
    async fn errs_for_empty_blob_status() -> TestResult {
        let node = StorageNodeHandle::builder()
            .with_system_event_provider(vec![])
            .with_shard_assignment(&[ShardIndex(0)])
            .with_node_started(true)
            .build()
            .await?;

        assert!(matches!(
            node.as_ref().blob_status(&BLOB_ID),
            Ok(BlobStatus::Nonexistent)
        ));

        Ok(())
    }

    async fn set_up_node_with_metadata(
        metadata: UnverifiedBlobMetadataWithId,
    ) -> anyhow::Result<StorageNodeHandle> {
        let blob_id = metadata.blob_id().to_owned();

        let shards = [0, 1, 2, 3, 4, 5, 6, 7, 8, 9].map(ShardIndex::new);

        // create a storage node with a registered event for the blob id
        let node = StorageNodeHandle::builder()
            .with_system_event_provider(vec![BlobRegistered::for_testing(blob_id).into()])
            .with_shard_assignment(&shards)
            .with_node_started(true)
            .build()
            .await?;

        // make sure that the event is received by the node
        tokio::time::sleep(Duration::from_millis(50)).await;

        // store the metadata in the storage node
        node.as_ref().store_metadata(metadata)?;

        Ok(node)
    }

    mod inconsistency_proof {

        use fastcrypto::traits::VerifyingKey;
        use walrus_core::{
            inconsistency::PrimaryInconsistencyProof,
            merkle::Node,
            test_utils::generate_config_metadata_and_valid_recovery_symbols,
        };

        use super::*;

        #[tokio::test]
        async fn returns_err_for_invalid_proof() -> TestResult {
            let (_encoding_config, metadata, index, recovery_symbols) =
                generate_config_metadata_and_valid_recovery_symbols()?;

            // create invalid inconsistency proof
            let inconsistency_proof = InconsistencyProof::Primary(PrimaryInconsistencyProof::new(
                index,
                recovery_symbols,
            ));

            let blob_id = metadata.blob_id().to_owned();
            let node = set_up_node_with_metadata(metadata.into_unverified()).await?;

            let verification_result = node
                .as_ref()
                .verify_inconsistency_proof(&blob_id, inconsistency_proof)
                .await;

            // The sliver should be recoverable, i.e. the proof is invalid.
            assert!(verification_result.is_err());

            Ok(())
        }

        #[tokio::test]
        async fn returns_attestation_for_valid_proof() -> TestResult {
            let (_encoding_config, metadata, index, recovery_symbols) =
                generate_config_metadata_and_valid_recovery_symbols()?;

            // Change metadata
            let mut metadata = metadata.metadata().to_owned();
            metadata.mut_inner().hashes[0].primary_hash = Node::Digest([0; 32]);
            let blob_id = BlobId::from_sliver_pair_metadata(&metadata);
            let metadata = UnverifiedBlobMetadataWithId::new(blob_id, metadata);

            // create valid inconsistency proof
            let inconsistency_proof = InconsistencyProof::Primary(PrimaryInconsistencyProof::new(
                index,
                recovery_symbols,
            ));

            let node = set_up_node_with_metadata(metadata).await?;

            let attestation = node
                .as_ref()
                .verify_inconsistency_proof(&blob_id, inconsistency_proof)
                .await?;

            // The proof should be valid and we should receive a valid signature
            node.as_ref()
                .inner
                .protocol_key_pair
                .as_ref()
                .public()
                .verify(&attestation.serialized_message, &attestation.signature)?;

            let invalid_blob_msg: InvalidBlobIdMsg =
                bcs::from_bytes(&attestation.serialized_message)
                    .expect("message should be decodable");

            assert_eq!(
                invalid_blob_msg.as_ref().epoch(),
                node.as_ref().inner.current_epoch()
            );
            assert_eq!(*invalid_blob_msg.as_ref().contents(), blob_id);

            Ok(())
        }
    }

    #[derive(Debug)]
    struct EncodedBlob {
        pub config: EncodingConfig,
        pub pairs: Vec<SliverPair>,
        pub metadata: VerifiedBlobMetadataWithId,
    }

    impl EncodedBlob {
        fn new(blob: &[u8], config: EncodingConfig) -> EncodedBlob {
            let (pairs, metadata) = config
                .get_for_type(DEFAULT_ENCODING)
                .encode_with_metadata(blob)
                .expect("must be able to get encoder");

            EncodedBlob {
                pairs,
                metadata,
                config,
            }
        }

        fn blob_id(&self) -> &BlobId {
            self.metadata.blob_id()
        }

        fn assigned_sliver_pair(&self, shard: ShardIndex) -> &SliverPair {
            let pair_index = shard.to_pair_index(self.config.n_shards(), self.blob_id());
            self.pairs
                .iter()
                .find(|pair| pair.index() == pair_index)
                .expect("shard must be assigned at least 1 sliver")
        }
    }

    async fn store_at_shards<F>(
        blob: &EncodedBlob,
        cluster: &TestCluster,
        mut store_at_shard: F,
    ) -> TestResult
    where
        F: FnMut(&ShardIndex, SliverType) -> bool,
    {
        let mut nodes_and_shards = Vec::new();
        for node in cluster.nodes.iter() {
            let existing_shards = node.storage_node().existing_shards().await;
            nodes_and_shards.extend(std::iter::repeat(node).zip(existing_shards));
        }

        let mut metadata_stored = vec![];

        for (node, shard) in nodes_and_shards {
            if !metadata_stored.contains(&node.public_key())
                && (store_at_shard(&shard, SliverType::Primary)
                    || store_at_shard(&shard, SliverType::Secondary))
            {
                node.client().store_metadata(&blob.metadata).await?;
                metadata_stored.push(node.public_key());
            }

            let sliver_pair = blob.assigned_sliver_pair(shard);

            if store_at_shard(&shard, SliverType::Primary) {
                node.client()
                    .store_sliver(blob.blob_id(), sliver_pair.index(), &sliver_pair.primary)
                    .await?;
            }

            if store_at_shard(&shard, SliverType::Secondary) {
                node.client()
                    .store_sliver(blob.blob_id(), sliver_pair.index(), &sliver_pair.secondary)
                    .await?;
            }
        }

        Ok(())
    }

    // Prevent tests running simultaneously to avoid interferences or race conditions.
    fn global_test_lock() -> &'static Mutex<()> {
        static LOCK: OnceLock<Mutex<()>> = OnceLock::new();
        LOCK.get_or_init(Mutex::default)
    }

    async fn cluster_at_epoch1_without_blobs(
        assignment: &[&[u16]],
        shard_sync_config: Option<ShardSyncConfig>,
    ) -> TestResult<(TestCluster, Sender<ContractEvent>)> {
        let events = Sender::new(48);

        let cluster = {
            // Lock to avoid race conditions.
            let _lock = global_test_lock().lock().await;
            let mut builder = TestCluster::<StorageNodeHandle>::builder()
                .with_shard_assignment(assignment)
                .with_system_event_providers(events.clone());
            if let Some(shard_sync_config) = shard_sync_config {
                builder = builder.with_shard_sync_config(shard_sync_config);
            }
            builder.build().await?
        };

        Ok((cluster, events))
    }

    async fn cluster_with_partially_stored_blob<F>(
        assignment: &[&[u16]],
        blob: &[u8],
        store_at_shard: F,
    ) -> TestResult<(TestCluster, Sender<ContractEvent>, EncodedBlob)>
    where
        F: FnMut(&ShardIndex, SliverType) -> bool,
    {
        let (cluster, events) = cluster_at_epoch1_without_blobs(assignment, None).await?;

        let config = cluster.encoding_config();
        let blob_details = EncodedBlob::new(blob, config);

        events.send(BlobRegistered::for_testing(*blob_details.blob_id()).into())?;
        store_at_shards(&blob_details, &cluster, store_at_shard).await?;

        Ok((cluster, events, blob_details))
    }

    // Creates a test cluster with custom initial epoch and blobs that are already certified.
    async fn cluster_with_initial_epoch_and_certified_blob(
        assignment: &[&[u16]],
        blobs: &[&[u8]],
        initial_epoch: Epoch,
        shard_sync_config: Option<ShardSyncConfig>,
    ) -> TestResult<(TestCluster, Sender<ContractEvent>, Vec<EncodedBlob>)> {
        let (cluster, events) =
            cluster_at_epoch1_without_blobs(assignment, shard_sync_config).await?;

        let config = cluster.encoding_config();
        let mut details = Vec::new();

        // Add the blobs at epoch 1, the epoch at which the cluster starts.
        for blob in blobs {
            let blob_details = EncodedBlob::new(blob, config.clone());
            // Note: register and certify the blob are always using epoch 0.
            events.send(BlobRegistered::for_testing(*blob_details.blob_id()).into())?;
            store_at_shards(&blob_details, &cluster, |_, _| true).await?;
            events.send(BlobCertified::for_testing(*blob_details.blob_id()).into())?;
            details.push(blob_details);
        }

        advance_cluster_to_epoch(&cluster, &[&events], initial_epoch).await?;

        Ok((cluster, events, details))
    }

    async fn advance_cluster_to_epoch(
        cluster: &TestCluster,
        events: &[&Sender<ContractEvent>],
        epoch: Epoch,
    ) -> TestResult {
        let lookup_service_handle = cluster.lookup_service_handle.clone().unwrap();
        for epoch in lookup_service_handle.epoch() + 1..epoch + 1 {
            let new_epoch = lookup_service_handle.advance_epoch();
            assert_eq!(new_epoch, epoch);
            for event_queue in events {
                event_queue.send(ContractEvent::EpochChangeEvent(
                    EpochChangeEvent::EpochChangeStart(EpochChangeStart {
                        epoch,
                        event_id: walrus_sui::test_utils::event_id_for_testing(),
                    }),
                ))?;
                event_queue.send(ContractEvent::EpochChangeEvent(
                    EpochChangeEvent::EpochChangeDone(EpochChangeDone {
                        epoch,
                        event_id: walrus_sui::test_utils::event_id_for_testing(),
                    }),
                ))?;
            }
            cluster.wait_for_nodes_to_reach_epoch(epoch).await;
        }

        Ok(())
    }

    /// A struct that contains the event senders for each node in the cluster.
    #[allow(unused)]
    struct ClusterEventSenders {
        /// The event sender for node 0.
        node_0_events: Sender<ContractEvent>,
        /// The event sender for all other nodes.
        all_other_node_events: Sender<ContractEvent>,
    }

    /// Creates a test cluster with custom initial epoch and blobs that are partially stored
    /// in shard 0.
    ///
    /// The function is created for testing shard syncing/recovery. So for blobs that are
    /// not stored in shard 0, it also won't receive a certified event.
    ///
    /// The function also takes custom function to determine the end epoch of a blob, and whether
    /// the blob should be deletable.
    async fn cluster_with_partially_stored_blobs_in_shard_0<F, G, H>(
        assignment: &[&[u16]],
        blobs: &[&[u8]],
        initial_epoch: Epoch,
        mut blob_index_store_at_shard_0: F,
        mut blob_index_to_end_epoch: G,
        mut blob_index_to_deletable: H,
    ) -> TestResult<(TestCluster, Vec<EncodedBlob>, ClusterEventSenders)>
    where
        F: FnMut(usize) -> bool,
        G: FnMut(usize) -> Epoch,
        H: FnMut(usize) -> bool,
    {
        // Node 0 must contain shard 0.
        assert!(assignment[0].contains(&0));

        // Create event providers for each node.
        let node_0_events = Sender::new(48);
        let all_other_node_events = Sender::new(48);
        let event_providers = vec![node_0_events.clone(); 1]
            .into_iter()
            .chain(vec![all_other_node_events.clone(); assignment.len() - 1].into_iter())
            .collect::<Vec<_>>();

        let cluster = {
            // Lock to avoid race conditions.
            let _lock = global_test_lock().lock().await;
            TestCluster::<StorageNodeHandle>::builder()
                .with_shard_assignment(assignment)
                .with_individual_system_event_providers(&event_providers)
                .build()
                .await?
        };

        let config = cluster.encoding_config();
        let mut details = Vec::new();
        for (i, blob) in blobs.iter().enumerate() {
            let blob_details = EncodedBlob::new(blob, config.clone());
            let blob_end_epoch = blob_index_to_end_epoch(i);
            let deletable = blob_index_to_deletable(i);
            let blob_registration_event = BlobRegistered {
                deletable,
                end_epoch: blob_end_epoch,
                ..BlobRegistered::for_testing(*blob_details.blob_id())
            };
            node_0_events.send(blob_registration_event.clone().into())?;
            all_other_node_events.send(blob_registration_event.into())?;

            let blob_certified_event = BlobCertified {
                deletable,
                end_epoch: blob_end_epoch,
                ..BlobCertified::for_testing(*blob_details.blob_id())
            };
            if blob_index_store_at_shard_0(i) {
                store_at_shards(&blob_details, &cluster, |_, _| true).await?;
                node_0_events.send(blob_certified_event.clone().into())?;
            } else {
                // Don't certify the blob if it's not stored in shard 0.
                store_at_shards(&blob_details, &cluster, |shard_index, _| {
                    shard_index != &ShardIndex(0)
                })
                .await?;
            }

            all_other_node_events.send(blob_certified_event.into())?;
            details.push(blob_details);
        }

        advance_cluster_to_epoch(
            &cluster,
            &[&node_0_events, &all_other_node_events],
            initial_epoch,
        )
        .await?;

        Ok((
            cluster,
            details,
            ClusterEventSenders {
                node_0_events,
                all_other_node_events,
            },
        ))
    }

    #[tokio::test]
    async fn retrieves_metadata_from_other_nodes_on_certified_blob_event() -> TestResult {
        let shards: &[&[u16]] = &[&[1], &[0, 2, 3, 4]];

        let (cluster, events, blob) =
            cluster_with_partially_stored_blob(shards, BLOB, |shard, _| shard.get() != 1).await?;

        let node_client = cluster.client(0);

        node_client
            .get_metadata(blob.blob_id())
            .await
            .expect_err("metadata should not yet be available");

        events.send(BlobCertified::for_testing(*blob.blob_id()).into())?;

        let synced_metadata = retry_until_success_or_timeout(TIMEOUT, || {
            node_client.get_and_verify_metadata(blob.blob_id(), &blob.config)
        })
        .await
        .expect("metadata should be available at some point after being certified");

        assert_eq!(synced_metadata, blob.metadata);

        Ok(())
    }

    async_param_test! {
        recovers_sliver_from_other_nodes_on_certified_blob_event -> TestResult: [
            primary: (SliverType::Primary),
            secondary: (SliverType::Secondary),
        ]
    }
    async fn recovers_sliver_from_other_nodes_on_certified_blob_event(
        sliver_type: SliverType,
    ) -> TestResult {
        let shards: &[&[u16]] = &[&[1], &[0, 2, 3, 4, 5, 6]];
        let test_shard = ShardIndex(1);

        let (cluster, events, blob) =
            cluster_with_partially_stored_blob(shards, BLOB, |&shard, _| shard != test_shard)
                .await?;
        let node_client = cluster.client(0);

        let pair_to_sync = blob.assigned_sliver_pair(test_shard);

        node_client
            .get_sliver_by_type(blob.blob_id(), pair_to_sync.index(), sliver_type)
            .await
            .expect_err("sliver should not yet be available");

        events.send(BlobCertified::for_testing(*blob.blob_id()).into())?;

        let synced_sliver = retry_until_success_or_timeout(TIMEOUT, || {
            node_client.get_sliver_by_type(blob.blob_id(), pair_to_sync.index(), sliver_type)
        })
        .await
        .expect("sliver should be available at some point after being certified");

        let expected: Sliver = match sliver_type {
            SliverType::Primary => pair_to_sync.primary.clone().into(),
            SliverType::Secondary => pair_to_sync.secondary.clone().into(),
        };
        assert_eq!(synced_sliver, expected);

        Ok(())
    }

    #[tokio::test]
    async fn does_not_start_blob_sync_for_already_expired_blob() -> TestResult {
        let shards: &[&[u16]] = &[&[1], &[0, 2, 3, 4]];

        let (cluster, events) = cluster_at_epoch1_without_blobs(shards, None).await?;
        let node = &cluster.nodes[0];

        // Register and certify an already expired blob.
        let object_id = ObjectID::random();
        let event_id = event_id_for_testing();
        events.send(
            BlobRegistered {
                epoch: 1,
                blob_id: BLOB_ID,
                end_epoch: 1,
                deletable: false,
                object_id,
                event_id,
                size: 0,
                encoding_type: DEFAULT_ENCODING,
            }
            .into(),
        )?;
        events.send(
            BlobCertified {
                epoch: 1,
                blob_id: BLOB_ID,
                end_epoch: 1,
                deletable: false,
                object_id,
                is_extension: false,
                event_id,
            }
            .into(),
        )?;

        // Make sure the node actually saw and started processing the event.
        retry_until_success_or_timeout(TIMEOUT, || async {
            node.storage_node
                .inner
                .storage
                .get_blob_info(&BLOB_ID)?
                .ok_or(anyhow!("blob info not updated"))
        })
        .await?;

        assert_eq!(node.storage_node.blob_sync_handler.cancel_all().await?, 0);

        Ok(())
    }

    // Tests that a panic thrown by a blob sync task is propagated to the node runtime.
    #[tokio::test]
    async fn blob_sync_panic_thrown() {
        let shards: &[&[u16]] = &[&[1], &[0, 2, 3, 4, 5, 6]];
        let test_shard = ShardIndex(1);

        let (mut cluster, _events, blob) =
            cluster_with_partially_stored_blob(shards, BLOB, |&shard, _| shard != test_shard)
                .await
                .unwrap();

        // Delete shard data to force a panic in the blob sync task.
        // Note that this only deletes the storage for the shard. Storage still has an entry for the
        // shard, so it thinks it still owns the shard.
        cluster.nodes[0]
            .storage_node
            .inner
            .storage
            .shard_storage(test_shard)
            .await
            .unwrap()
            .delete_shard_storage()
            .unwrap();

        // Start a sync to trigger the blob sync task.
        cluster.nodes[0]
            .storage_node
            .blob_sync_handler
            .start_sync(*blob.blob_id(), 1, None)
            .await
            .unwrap();

        // Wait for the node runtime to finish, and check that a panic was thrown.
        let result = cluster.nodes[0].node_runtime_handle.as_mut().unwrap().await;
        if let Err(e) = result {
            assert!(e.is_panic());
        } else {
            panic!("expected panic");
        }
    }

    #[walrus_simtest]
    async fn cancel_expired_blob_sync_upon_epoch_change() -> TestResult {
        telemetry_subscribers::init_for_testing();

        let shards: &[&[u16]] = &[&[1], &[0, 2, 3, 4]];

        let (cluster, events, blob) =
            cluster_with_partially_stored_blob(shards, BLOB, |shard, _| shard.get() != 1).await?;
        events.send(
            BlobCertified {
                epoch: 1,
                blob_id: *blob.blob_id(),
                end_epoch: 2,
                deletable: false,
                object_id: ObjectID::random(),
                is_extension: false,
                event_id: event_id_for_testing(),
            }
            .into(),
        )?;
        advance_cluster_to_epoch(&cluster, &[&events], 2).await?;

        // Node 1 which has the blob stored should finish processing 4 events: blob registered,
        // blob certified, epoch change start, epoch change done.
        wait_until_events_processed(&cluster.nodes[1], 4).await?;

        // Node 0 should also finish all events as blob syncs of expired blobs are cancelled on
        // epoch change.
        wait_until_events_processed(&cluster.nodes[0], 4).await?;

        Ok(())
    }

    #[tokio::test]
    async fn recovers_slivers_for_multiple_shards_from_other_nodes() -> TestResult {
        let shards: &[&[u16]] = &[&[1, 6], &[0, 2, 3, 4, 5]];
        let own_shards = [ShardIndex(1), ShardIndex(6)];

        let (cluster, events, blob) =
            cluster_with_partially_stored_blob(shards, BLOB, |shard, _| {
                !own_shards.contains(shard)
            })
            .await?;
        let node_client = cluster.client(0);

        events.send(BlobCertified::for_testing(*blob.blob_id()).into())?;

        for shard in own_shards {
            let synced_sliver_pair =
                expect_sliver_pair_stored_before_timeout(&blob, node_client, shard, TIMEOUT).await;
            let expected = blob.assigned_sliver_pair(shard);

            assert_eq!(
                synced_sliver_pair, *expected,
                "invalid sliver pair for {shard}"
            );
        }

        Ok(())
    }

    #[tokio::test]
    async fn recovers_sliver_from_own_shards() -> TestResult {
        let shards: &[&[u16]] = &[&[0, 1, 2, 3, 4, 5], &[6]];
        let shard_under_test = ShardIndex(0);

        // Store with all except the shard under test.
        let (cluster, events, blob) =
            cluster_with_partially_stored_blob(shards, BLOB, |&shard, _| shard != shard_under_test)
                .await?;
        let node_client = cluster.client(0);

        events.send(BlobCertified::for_testing(*blob.blob_id()).into())?;

        let synced_sliver_pair =
            expect_sliver_pair_stored_before_timeout(&blob, node_client, shard_under_test, TIMEOUT)
                .await;
        let expected = blob.assigned_sliver_pair(shard_under_test);

        assert_eq!(synced_sliver_pair, *expected,);

        Ok(())
    }

    async_param_test! {
        #[tokio::test(flavor = "multi_thread", worker_threads = 2)]
        recovers_sliver_from_only_symbols_of_one_type -> TestResult: [
            primary: (SliverType::Primary),
            secondary: (SliverType::Secondary),
        ]
    }
    async fn recovers_sliver_from_only_symbols_of_one_type(
        sliver_type_to_store: SliverType,
    ) -> TestResult {
        let shards: &[&[u16]] = &[&[0], &[1, 2, 3, 4, 5, 6]];

        // Store only slivers of type `sliver_type_to_store`.
        let (cluster, events, blob) =
            cluster_with_partially_stored_blob(shards, BLOB, |_, sliver_type| {
                sliver_type == sliver_type_to_store
            })
            .await?;

        events.send(BlobCertified::for_testing(*blob.blob_id()).into())?;

        for (node_index, shards) in shards.iter().enumerate() {
            let node_client = cluster.client(node_index);

            for shard in shards.iter() {
                let expected = blob.assigned_sliver_pair(shard.into());
                let synced = expect_sliver_pair_stored_before_timeout(
                    &blob,
                    node_client,
                    shard.into(),
                    // The nodes will now quickly return an "Unavailable" error when they are
                    // loaded, this means that we may the exponential backoff requiring more time.
                    TIMEOUT * 2,
                )
                .instrument(tracing::info_span!("test-inners"))
                .await;

                assert_eq!(synced, *expected,);
            }
        }

        Ok(())
    }

    #[tokio::test(start_paused = false)]
    async fn recovers_sliver_from_a_small_set() -> TestResult {
        let shards: &[&[u16]] = &[&[0], &(1..=6).collect::<Vec<_>>()];
        let store_secondary_at: Vec<_> = ShardIndex::range(0..5).collect();

        // Store only a few secondary slivers.
        let (cluster, events, blob) =
            cluster_with_partially_stored_blob(shards, BLOB, |shard, sliver_type| {
                sliver_type == SliverType::Secondary && store_secondary_at.contains(shard)
            })
            .await?;

        events.send(BlobCertified::for_testing(*blob.blob_id()).into())?;

        for (node_index, shards) in shards.iter().enumerate() {
            let node_client = cluster.client(node_index);

            for shard in shards.iter() {
                let expected = blob.assigned_sliver_pair(shard.into());
                let synced = expect_sliver_pair_stored_before_timeout(
                    &blob,
                    node_client,
                    shard.into(),
                    Duration::from_secs(10),
                )
                .await;

                assert_eq!(synced, *expected,);
            }
        }

        Ok(())
    }

    #[tokio::test]
    async fn does_not_advance_cursor_past_incomplete_blobs() -> TestResult {
        let shards: &[&[u16]] = &[&[1, 6], &[0, 2, 3, 4, 5]];
        let own_shards = [ShardIndex(1), ShardIndex(6)];

        let blob1 = (0..80u8).collect::<Vec<_>>();
        let blob2 = (80..160u8).collect::<Vec<_>>();
        let blob3 = (160..255u8).collect::<Vec<_>>();

        let store_at_other_node_fn = |shard: &ShardIndex, _| !own_shards.contains(shard);
        let (cluster, events, blob1_details) =
            cluster_with_partially_stored_blob(shards, &blob1, store_at_other_node_fn).await?;
        events.send(BlobCertified::for_testing(*blob1_details.blob_id()).into())?;

        let node_client = cluster.client(0);
        let config = &blob1_details.config;

        // Send events that some unobserved blob has been certified.
        let blob2_details = EncodedBlob::new(&blob2, config.clone());
        let blob2_registered_event = BlobRegistered::for_testing(*blob2_details.blob_id());
        events.send(blob2_registered_event.clone().into())?;

        // The node should not be able to advance past the following event.
        events.send(BlobCertified::for_testing(*blob2_details.blob_id()).into())?;

        // Register and store the second blob
        let blob3_details = EncodedBlob::new(&blob3, config.clone());
        events.send(BlobRegistered::for_testing(*blob3_details.blob_id()).into())?;
        store_at_shards(&blob3_details, &cluster, store_at_other_node_fn).await?;
        events.send(BlobCertified::for_testing(*blob3_details.blob_id()).into())?;

        // All shards for blobs 1 and 3 should be synced by the node.
        for blob_details in [blob1_details, blob3_details] {
            for shard in own_shards {
                let synced_sliver_pair = expect_sliver_pair_stored_before_timeout(
                    &blob_details,
                    node_client,
                    shard,
                    TIMEOUT,
                )
                .await;
                let expected = blob_details.assigned_sliver_pair(shard);

                assert_eq!(
                    synced_sliver_pair, *expected,
                    "invalid sliver pair for {shard}"
                );
            }
        }

        // The cursor should not have moved beyond that of blob2 registration, since blob2 is yet
        // to be synced.
        let latest_cursor = cluster.nodes[0]
            .storage_node
            .inner
            .storage
            .get_event_cursor_and_next_index()?
            .map(|e| e.event_id());
        assert_eq!(latest_cursor, Some(blob2_registered_event.event_id));

        Ok(())
    }

    async fn expect_sliver_pair_stored_before_timeout(
        blob: &EncodedBlob,
        node_client: &Client,
        shard: ShardIndex,
        timeout: Duration,
    ) -> SliverPair {
        let (primary, secondary) = tokio::join!(
            expect_sliver_stored_before_timeout::<Primary>(blob, node_client, shard, timeout,),
            expect_sliver_stored_before_timeout::<Secondary>(blob, node_client, shard, timeout,)
        );

        SliverPair { primary, secondary }
    }

    async fn expect_sliver_stored_before_timeout<A: EncodingAxis>(
        blob: &EncodedBlob,
        node_client: &Client,
        shard: ShardIndex,
        timeout: Duration,
    ) -> SliverData<A> {
        retry_until_success_or_timeout(timeout, || {
            let pair_to_sync = blob.assigned_sliver_pair(shard);
            node_client.get_sliver::<A>(blob.blob_id(), pair_to_sync.index())
        })
        .await
        .expect("sliver should be available at some point after being certified")
    }

    /// Retries until success or a timeout, returning the last result.
    async fn retry_until_success_or_timeout<F, Fut, T, E>(
        duration: Duration,
        mut func_to_retry: F,
    ) -> Result<T, E>
    where
        F: FnMut() -> Fut,
        Fut: Future<Output = Result<T, E>>,
    {
        let mut last_result = None;

        let _ = tokio::time::timeout(duration, async {
            loop {
                last_result = Some(func_to_retry().await);
                if last_result.as_ref().unwrap().is_ok() {
                    return;
                }
                tokio::time::sleep(Duration::from_millis(5)).await;
            }
        })
        .await;

        last_result.expect("function to have completed at least once")
    }

    #[tokio::test]
    async fn skip_storing_metadata_if_already_stored() -> TestResult {
        let (cluster, _, blob) =
            cluster_with_partially_stored_blob(&[&[0, 1, 2, 3]], BLOB, |_, _| true).await?;

        let is_newly_stored = cluster.nodes[0]
            .storage_node
            .store_metadata(blob.metadata.into_unverified())?;

        assert!(!is_newly_stored);

        Ok(())
    }

    #[tokio::test]
    async fn skip_storing_sliver_if_already_stored() -> TestResult {
        let (cluster, _, blob) =
            cluster_with_partially_stored_blob(&[&[0, 1, 2, 3]], BLOB, |_, _| true).await?;

        let assigned_sliver_pair = blob.assigned_sliver_pair(ShardIndex(0));
        let is_newly_stored = cluster.nodes[0]
            .storage_node
            .store_sliver(
                blob.blob_id(),
                assigned_sliver_pair.index(),
                &Sliver::Primary(assigned_sliver_pair.primary.clone()),
            )
            .await?;

        assert!(!is_newly_stored);

        Ok(())
    }

    // Tests the basic `sync_shard` API.
    #[tokio::test]
    async fn sync_shard_node_api_success() -> TestResult {
        let (cluster, _, blob_detail) =
            cluster_with_initial_epoch_and_certified_blob(&[&[0, 1], &[2, 3]], &[BLOB], 2, None)
                .await?;

        let blob_id = *blob_detail[0].blob_id();

        // Tests successful sync shard operation.
        let status = cluster.nodes[0]
            .client
            .sync_shard::<Primary>(
                ShardIndex(0),
                blob_id,
                10,
                2,
                &cluster.nodes[0].as_ref().inner.protocol_key_pair,
            )
            .await;
        assert!(status.is_ok(), "Unexpected sync shard error: {:?}", status);

        let SyncShardResponse::V1(response) = status.unwrap();
        assert_eq!(response.len(), 1);
        assert_eq!(response[0].0, blob_id);
        assert_eq!(
            response[0].1,
            Sliver::Primary(
                cluster.nodes[0]
                    .storage_node
                    .inner
                    .storage
                    .shard_storage(ShardIndex(0))
                    .await
                    .unwrap()
                    .get_primary_sliver(&blob_id)
                    .unwrap()
                    .unwrap()
            )
        );

        Ok(())
    }

    // Tests that the `sync_shard` API does not return blobs certified after the requested epoch.
    #[tokio::test]
    async fn sync_shard_do_not_send_certified_after_requested_epoch() -> TestResult {
        // Note that the blobs are certified in epoch 0.
        let (cluster, _, blob_detail) =
            cluster_with_initial_epoch_and_certified_blob(&[&[0, 1], &[2, 3]], &[BLOB], 1, None)
                .await?;

        let blob_id = *blob_detail[0].blob_id();

        let status = cluster.nodes[0]
            .client
            .sync_shard::<Primary>(
                ShardIndex(0),
                blob_id,
                10,
                1,
                &cluster.nodes[0].as_ref().inner.protocol_key_pair,
            )
            .await;
        assert!(status.is_ok(), "Unexpected sync shard error: {:?}", status);

        let SyncShardResponse::V1(response) = status.unwrap();
        assert_eq!(response.len(), 0);

        Ok(())
    }

    // Tests unauthorized sync shard operation (requester is not a storage node in Walrus).
    #[tokio::test]
    async fn sync_shard_node_api_unauthorized_error() -> TestResult {
        let (cluster, _, _) =
            cluster_with_initial_epoch_and_certified_blob(&[&[0, 1], &[2, 3]], &[BLOB], 1, None)
                .await?;

        let error: walrus_sdk::error::NodeError = cluster.nodes[0]
            .client
            .sync_shard::<Primary>(ShardIndex(0), BLOB_ID, 10, 0, &ProtocolKeyPair::generate())
            .await
            .expect_err("the request must fail");

        let status = error.status().expect("response has error status");
        assert_eq!(status.reason(), Some("REQUEST_UNAUTHORIZED"));
        assert_eq!(status.domain(), Some(STORAGE_NODE_ERROR_DOMAIN));

        Ok(())
    }

    // Tests signed SyncShardRequest verification error.
    #[tokio::test]
    async fn sync_shard_node_api_request_verification_error() -> TestResult {
        let (cluster, _, _) =
            cluster_with_initial_epoch_and_certified_blob(&[&[0, 1], &[2, 3]], &[BLOB], 1, None)
                .await?;

        let request = SyncShardRequest::new(ShardIndex(0), SliverType::Primary, BLOB_ID, 10, 1);
        let sync_shard_msg = SyncShardMsg::new(1, request);
        let signed_request = cluster.nodes[0]
            .as_ref()
            .inner
            .protocol_key_pair
            .sign_message(&sync_shard_msg);

        let result = cluster.nodes[0]
            .storage_node
            .sync_shard(
                cluster.nodes[1]
                    .as_ref()
                    .inner
                    .protocol_key_pair
                    .0
                    .public()
                    .clone(),
                signed_request,
            )
            .await;
        assert!(matches!(
            result,
            Err(SyncShardServiceError::MessageVerificationError(..))
        ));

        Ok(())
    }

    // Tests SyncShardRequest with wrong epoch.
    async_param_test! {
        sync_shard_node_api_invalid_epoch -> TestResult: [
            too_old: (3, 1),
            too_new: (3, 4),
        ]
    }
    async fn sync_shard_node_api_invalid_epoch(
        cluster_epoch: Epoch,
        requester_epoch: Epoch,
    ) -> TestResult {
        // Creates a cluster with initial epoch set to 3.
        let (cluster, _, blob_detail) = cluster_with_initial_epoch_and_certified_blob(
            &[&[0, 1], &[2, 3]],
            &[BLOB],
            cluster_epoch,
            None,
        )
        .await?;

        // Requests a shard from epoch 0.
        let error = cluster.nodes[0]
            .client
            .sync_shard::<Primary>(
                ShardIndex(0),
                *blob_detail[0].blob_id(),
                10,
                requester_epoch,
                &cluster.nodes[0].as_ref().inner.protocol_key_pair,
            )
            .await
            .expect_err("request should fail");
        let status = error.status().expect("response has an error status");
        let error_info = status.error_info().expect("response has error details");

        assert_eq!(error_info.domain(), STORAGE_NODE_ERROR_DOMAIN);
        assert_eq!(error_info.reason(), "INVALID_EPOCH");
        assert_eq!(Some(requester_epoch), error_info.field("request_epoch"));
        assert_eq!(Some(cluster_epoch), error_info.field("server_epoch"));

        Ok(())
    }

    #[tokio::test]
    async fn can_read_locked_shard() -> TestResult {
        let (cluster, events, blob) =
            cluster_with_partially_stored_blob(&[&[0, 1, 2, 3]], BLOB, |_, _| true).await?;

        events.send(BlobCertified::for_testing(*blob.blob_id()).into())?;

        cluster.nodes[0]
            .storage_node
            .inner
            .storage
            .shard_storage(ShardIndex(0))
            .await
            .unwrap()
            .lock_shard_for_epoch_change()
            .expect("Lock shard failed.");

        assert_eq!(
            blob.assigned_sliver_pair(ShardIndex(0)).index(),
            SliverPairIndex(3)
        );
        let sliver = retry_until_success_or_timeout(TIMEOUT, || async {
            cluster.nodes[0]
                .storage_node
                .retrieve_sliver(blob.blob_id(), SliverPairIndex(3), SliverType::Primary)
                .await
        })
        .await
        .expect("Sliver retrieval failed.");

        assert_eq!(
            blob.assigned_sliver_pair(ShardIndex(0)).primary,
            sliver.try_into().expect("Sliver conversion failed.")
        );

        Ok(())
    }

    #[tokio::test]
    async fn reject_writes_if_shard_is_locked_in_node() -> TestResult {
        let (cluster, _, blob) =
            cluster_with_partially_stored_blob(&[&[0, 1, 2, 3]], BLOB, |_, _| true).await?;

        cluster.nodes[0]
            .storage_node
            .inner
            .storage
            .shard_storage(ShardIndex(0))
            .await
            .unwrap()
            .lock_shard_for_epoch_change()
            .expect("Lock shard failed.");

        let assigned_sliver_pair = blob.assigned_sliver_pair(ShardIndex(0));
        assert!(matches!(
            cluster.nodes[0]
                .storage_node
                .store_sliver(
                    blob.blob_id(),
                    assigned_sliver_pair.index(),
                    &Sliver::Primary(assigned_sliver_pair.primary.clone()),
                )
                .await,
            Err(StoreSliverError::ShardNotAssigned(..))
        ));

        Ok(())
    }

    #[tokio::test]
    async fn compute_storage_confirmation_ignore_not_owned_shard() -> TestResult {
        let (cluster, _, blob) =
            cluster_with_partially_stored_blob(&[&[0, 1, 2, 3]], BLOB, |index, _| index.get() != 0)
                .await?;

        assert!(matches!(
            cluster.nodes[0]
                .storage_node
                .compute_storage_confirmation(blob.blob_id(), &BlobPersistenceType::Permanent)
                .await,
            Err(ComputeStorageConfirmationError::NotFullyStored)
        ));

        let lookup_service_handle = cluster
            .lookup_service_handle
            .as_ref()
            .expect("should contain lookup service");

        // Set up the committee in a way that shard 0 is removed from the first storage node in the
        // contract.
        let committees = lookup_service_handle.committees.lock().unwrap().clone();
        let mut next_committee = (**committees.current_committee()).clone();
        next_committee.epoch += 1;
        next_committee.members_mut()[0].shard_ids.remove(0);
        lookup_service_handle.set_next_epoch_committee(next_committee);

        assert_eq!(
            cluster
                .lookup_service_handle
                .as_ref()
                .expect("should contain lookup service")
                .advance_epoch(),
            2
        );

        cluster.nodes[0]
            .storage_node
            .inner
            .committee_service
            .begin_committee_change_to_latest_committee()
            .await
            .unwrap();

        assert!(cluster.nodes[0]
            .storage_node
            .compute_storage_confirmation(blob.blob_id(), &BlobPersistenceType::Permanent)
            .await
            .is_ok());

        Ok(())
    }

    // The common setup for shard sync tests.
    // By default:
    //   - Initial cluster with 2 nodes. Shard 0 in node 0 and shard 1 in node 1.
    //   - 23 blobs created and certified in node 0.
    //   - Create a new shard in node 1 with shard index 0 to test sync.
    // If assignment is provided, it will be used to create the cluster, then all
    // shards in the first node will be created in the second node for sync.
    // If shard_sync_config is provided, it will be used to configure the shard sync.
    async fn setup_cluster_for_shard_sync_tests(
        assignment: Option<&[&[u16]]>,
        shard_sync_config: Option<ShardSyncConfig>,
    ) -> TestResult<(TestCluster, Vec<EncodedBlob>, Storage, Arc<ShardStorageSet>)> {
        let assignment = assignment.unwrap_or(&[&[0], &[1, 2, 3]]);
        let blobs: Vec<[u8; 32]> = (1..24).map(|i| [i; 32]).collect();
        let blobs: Vec<_> = blobs.iter().map(|b| &b[..]).collect();
        let (cluster, _, blob_details) =
            cluster_with_initial_epoch_and_certified_blob(assignment, &blobs, 2, shard_sync_config)
                .await?;

        // Makes storage inner mutable so that we can manually add another shard to node 1.
        let node_inner = unsafe {
            &mut *(Arc::as_ptr(&cluster.nodes[1].storage_node.inner) as *mut StorageNodeInner)
        };
        let shard_indices: Vec<_> = assignment[0].iter().map(|i| ShardIndex(*i)).collect();
        node_inner
            .storage
            .create_storage_for_shards(&shard_indices)
            .await?;
        let mut shard_storage = vec![];
        for shard_index in shard_indices {
            shard_storage.push(
                node_inner
                    .storage
                    .shard_storage(shard_index)
                    .await
                    .expect("shard storage should exist"),
            );
        }

        let shard_storage_set = ShardStorageSet { shard_storage };
        let shard_storage_set = Arc::new(shard_storage_set);

        for shard_storage in shard_storage_set.shard_storage.iter() {
            shard_storage.update_status_in_test(ShardStatus::None)?;
        }

        Ok((
            cluster,
            blob_details,
            node_inner.storage.clone(),
            shard_storage_set.clone(),
        ))
    }

    // Checks that all primary and secondary slivers match the original encoding of the blobs.
    // Checks that blobs in the skip list are not synced.
    fn check_all_blobs_are_synced(
        blob_details: &[EncodedBlob],
        storage_dst: &Storage,
        shard_storage_dst: &ShardStorage,
        skip_blob_indices: &[usize],
    ) -> anyhow::Result<()> {
        blob_details
            .iter()
            .enumerate()
            .try_for_each(|(i, details)| {
                let blob_id = *details.blob_id();

                // If the blob is in the skip list, it should not be present in the destination
                // shard storage.
                if skip_blob_indices.contains(&i) {
                    assert!(shard_storage_dst
                        .get_sliver(&blob_id, SliverType::Primary)
                        .unwrap()
                        .is_none());
                    assert!(shard_storage_dst
                        .get_sliver(&blob_id, SliverType::Secondary)
                        .unwrap()
                        .is_none());
                    return Ok(());
                }

                let Sliver::Primary(dst_primary) = shard_storage_dst
                    .get_sliver(&blob_id, SliverType::Primary)
                    .unwrap()
                    .unwrap()
                else {
                    panic!("Must get primary sliver");
                };
                let Sliver::Secondary(dst_secondary) = shard_storage_dst
                    .get_sliver(&blob_id, SliverType::Secondary)
                    .unwrap()
                    .unwrap()
                else {
                    panic!("Must get secondary sliver");
                };

                assert_eq!(
                    details.assigned_sliver_pair(ShardIndex(0)),
                    &SliverPair {
                        primary: dst_primary,
                        secondary: dst_secondary,
                    }
                );

                // Check that metadata is synced.
                assert_eq!(
                    details.metadata,
                    storage_dst.get_metadata(&blob_id).unwrap().unwrap(),
                );

                Ok(())
            })
    }

    async fn wait_for_shard_in_active_state(shard_storage: &ShardStorage) -> TestResult {
        // Waits for the shard to be synced.
        tokio::time::timeout(Duration::from_secs(15), async {
            loop {
                let status = shard_storage.status().unwrap();
                if status == ShardStatus::Active {
                    break;
                }
                tokio::time::sleep(Duration::from_millis(100)).await;
            }
        })
        .await?;

        Ok(())
    }

    async fn wait_for_shards_in_active_state(shard_storage_set: &ShardStorageSet) -> TestResult {
        // Waits for the shard to be synced.
        tokio::time::timeout(Duration::from_secs(15), async {
            loop {
                let mut all_active = true;
                for shard_storage in &shard_storage_set.shard_storage {
                    let status = shard_storage
                        .status()
                        .expect("Shard status should be present");
                    if status != ShardStatus::Active {
                        all_active = false;
                        break;
                    }
                }
                if all_active {
                    break;
                }
                tokio::time::sleep(Duration::from_millis(100)).await;
            }
        })
        .await?;

        Ok(())
    }

    // Tests shard transfer only using shard sync functionality.
    async_param_test! {
        sync_shard_complete_transfer -> TestResult: [
            only_sync_blob: (false),
            also_sync_metadata: (true),
        ]
    }
    async fn sync_shard_complete_transfer(
        wipe_metadata_before_transfer_in_dst: bool,
    ) -> TestResult {
        let assignment: &[&[u16]] = &[&[0, 1, 2], &[3]];
        let shard_sync_config: ShardSyncConfig = ShardSyncConfig {
            shard_sync_concurrency: rand::thread_rng().gen_range(1..=assignment.len()),
            ..Default::default()
        };
        let (cluster, blob_details, storage_dst, shard_storage_set) =
            setup_cluster_for_shard_sync_tests(Some(assignment), Some(shard_sync_config)).await?;

        let expected_shard_count = assignment[0].len();

        assert_eq!(shard_storage_set.shard_storage.len(), expected_shard_count);
        let shard_storage_dst = shard_storage_set.shard_storage[0].clone();
        if wipe_metadata_before_transfer_in_dst {
            storage_dst.clear_metadata_in_test()?;
            storage_dst.set_node_status(NodeStatus::RecoverMetadata)?;
        }

        let shard_storage_src = cluster.nodes[0]
            .storage_node
            .inner
            .storage
            .shard_storage(ShardIndex(0))
            .await
            .expect("shard storage should exist");

        assert_eq!(blob_details.len(), 23);
        assert_eq!(shard_storage_src.sliver_count(SliverType::Primary), Ok(23));
        assert_eq!(
            shard_storage_src.sliver_count(SliverType::Secondary),
            Ok(23)
        );
        assert_eq!(shard_storage_dst.sliver_count(SliverType::Primary), Ok(0));
        assert_eq!(shard_storage_dst.sliver_count(SliverType::Secondary), Ok(0));

        let shard_indices: Vec<_> = assignment[0].iter().map(|i| ShardIndex(*i)).collect();

        // Starts the shard syncing process.
        cluster.nodes[1]
            .storage_node
            .shard_sync_handler
            .start_sync_shards(shard_indices, wipe_metadata_before_transfer_in_dst)
            .await?;

        // Waits for the shard to be synced.
        wait_for_shards_in_active_state(&shard_storage_set).await?;

        assert_eq!(shard_storage_dst.sliver_count(SliverType::Primary), Ok(23));
        assert_eq!(
            shard_storage_dst.sliver_count(SliverType::Secondary),
            Ok(23)
        );

        assert_eq!(blob_details.len(), 23);

        // Checks that the shard is completely migrated.
        check_all_blobs_are_synced(&blob_details, &storage_dst, &shard_storage_dst, &[])?;

        Ok(())
    }

    /// Sets up a test cluster for shard recovery tests.
    async fn setup_shard_recovery_test_cluster_with_blob_count<F, G, H>(
        blob_count: u8,
        blob_index_store_at_shard_0: F,
        blob_index_to_end_epoch: G,
        blob_index_to_deletable: H,
    ) -> TestResult<(TestCluster, Vec<EncodedBlob>, ClusterEventSenders)>
    where
        F: FnMut(usize) -> bool,
        G: FnMut(usize) -> Epoch,
        H: FnMut(usize) -> bool,
    {
        let blobs: Vec<[u8; 32]> = (1..=blob_count).map(|i| [i; 32]).collect();
        let blobs: Vec<_> = blobs.iter().map(|b| &b[..]).collect();
        let (cluster, blob_details, event_senders) =
            cluster_with_partially_stored_blobs_in_shard_0(
                &[&[0], &[1, 2, 3, 4], &[5, 6, 7, 8, 9]],
                &blobs,
                2,
                blob_index_store_at_shard_0,
                blob_index_to_end_epoch,
                blob_index_to_deletable,
            )
            .await?;

        Ok((cluster, blob_details, event_senders))
    }

    async fn setup_shard_recovery_test_cluster<F, G, H>(
        blob_index_store_at_shard_0: F,
        blob_index_to_end_epoch: G,
        blob_index_to_deletable: H,
    ) -> TestResult<(TestCluster, Vec<EncodedBlob>, ClusterEventSenders)>
    where
        F: FnMut(usize) -> bool,
        G: FnMut(usize) -> Epoch,
        H: FnMut(usize) -> bool,
    {
        setup_shard_recovery_test_cluster_with_blob_count(
            23,
            blob_index_store_at_shard_0,
            blob_index_to_end_epoch,
            blob_index_to_deletable,
        )
        .await
    }

    // Tests shard transfer completely using shard recovery functionality.
    async_param_test! {
        sync_shard_shard_recovery -> TestResult: [
            only_sync_blob: (false),
            also_sync_metadata: (true),
        ]
    }
    async fn sync_shard_shard_recovery(wipe_metadata_before_transfer_in_dst: bool) -> TestResult {
        let (cluster, blob_details, _) =
            setup_shard_recovery_test_cluster(|_| false, |_| 42, |_| false).await?;

        // Make sure that all blobs are not certified in node 0.
        for blob_detail in blob_details.iter() {
            let blob_info = cluster.nodes[0]
                .storage_node
                .inner
                .storage
                .get_blob_info(blob_detail.blob_id());
            assert!(matches!(
                blob_info.unwrap().unwrap().to_blob_status(1),
                BlobStatus::Permanent {
                    is_certified: false,
                    ..
                }
            ));
        }

        let node_inner = unsafe {
            &mut *(Arc::as_ptr(&cluster.nodes[1].storage_node.inner) as *mut StorageNodeInner)
        };
        node_inner
            .storage
            .create_storage_for_shards(&[ShardIndex(0)])
            .await?;
        let shard_storage_dst = node_inner
            .storage
            .shard_storage(ShardIndex(0))
            .await
            .unwrap();
        shard_storage_dst.update_status_in_test(ShardStatus::None)?;

        if wipe_metadata_before_transfer_in_dst {
            node_inner.storage.clear_metadata_in_test()?;
            node_inner.set_node_status(NodeStatus::RecoverMetadata)?;
        }

        cluster.nodes[1]
            .storage_node
            .shard_sync_handler
            .start_sync_shards(vec![ShardIndex(0)], wipe_metadata_before_transfer_in_dst)
            .await?;
        wait_for_shard_in_active_state(shard_storage_dst.as_ref()).await?;
        check_all_blobs_are_synced(
            &blob_details,
            &node_inner.storage.clone(),
            shard_storage_dst.as_ref(),
            &[],
        )?;

        Ok(())
    }

    // Tests shard transfer partially using shard recovery functionality and partially using shard
    // sync.
    // This test also tests that no missing blobs after sync completion.
    async_param_test! {
        sync_shard_partial_recovery -> TestResult: [
            only_sync_blob: (false),
            also_sync_metadata: (true),
        ]
    }
    async fn sync_shard_partial_recovery(wipe_metadata_before_transfer_in_dst: bool) -> TestResult {
        let skip_stored_blob_index: [usize; 12] = [3, 4, 5, 9, 10, 11, 15, 18, 19, 20, 21, 22];
        let (cluster, blob_details, _) = setup_shard_recovery_test_cluster(
            |blob_index| !skip_stored_blob_index.contains(&blob_index),
            |_| 42,
            |_| false,
        )
        .await?;

        // Make sure that blobs in `sync_shard_partial_recovery` are not certified in node 0.
        for i in skip_stored_blob_index {
            let blob_info = cluster.nodes[0]
                .storage_node
                .inner
                .storage
                .get_blob_info(blob_details[i].blob_id());
            assert!(matches!(
                blob_info.unwrap().unwrap().to_blob_status(1),
                BlobStatus::Permanent {
                    is_certified: false,
                    ..
                }
            ));
        }

        let node_inner = unsafe {
            &mut *(Arc::as_ptr(&cluster.nodes[1].storage_node.inner) as *mut StorageNodeInner)
        };
        node_inner
            .storage
            .create_storage_for_shards(&[ShardIndex(0)])
            .await?;
        let shard_storage_dst = node_inner
            .storage
            .shard_storage(ShardIndex(0))
            .await
            .unwrap();
        shard_storage_dst.update_status_in_test(ShardStatus::None)?;

        if wipe_metadata_before_transfer_in_dst {
            node_inner.storage.clear_metadata_in_test()?;
            node_inner.set_node_status(NodeStatus::RecoverMetadata)?;
        }

        cluster.nodes[1]
            .storage_node
            .shard_sync_handler
            .start_sync_shards(vec![ShardIndex(0)], wipe_metadata_before_transfer_in_dst)
            .await?;
        wait_for_shard_in_active_state(shard_storage_dst.as_ref()).await?;
        check_all_blobs_are_synced(
            &blob_details,
            &node_inner.storage,
            shard_storage_dst.as_ref(),
            &[],
        )?;

        Ok(())
    }

    #[cfg(msim)]
    mod failure_injection_tests {
        use sui_macros::{
            clear_fail_point,
            register_fail_point,
            register_fail_point_arg,
            register_fail_point_async,
            register_fail_point_if,
        };
        use tokio::sync::Notify;
        use walrus_proc_macros::walrus_simtest;
        use walrus_test_utils::simtest_param_test;

        use super::*;

        async fn wait_until_no_sync_tasks(shard_sync_handler: &ShardSyncHandler) -> TestResult {
            // Timeout needs to be longer than shard sync retry interval.
            tokio::time::timeout(Duration::from_secs(120), async {
                loop {
                    if shard_sync_handler.current_sync_task_count().await == 0
                        && shard_sync_handler.no_pending_recover_metadata().await
                    {
                        break;
                    }
                    tokio::time::sleep(Duration::from_millis(100)).await;
                }
            })
            .await
            .map_err(|_| anyhow::anyhow!("Timed out waiting for shard sync tasks to complete"))?;

            Ok(())
        }

        // Tests that shard sync can be resumed from a specific progress point.
        // `break_index` is the index of the blob to break the sync process.
        // Note that currently, each sync batch contains 10 blobs. So testing various interesting
        // places to break the sync process.
        simtest_param_test! {
            sync_shard_start_from_progress -> TestResult: [
                primary1: (1, SliverType::Primary),
                primary5: (5, SliverType::Primary),
                primary10: (10, SliverType::Primary),
                primary11: (11, SliverType::Primary),
                primary15: (15, SliverType::Primary),
                primary23: (23, SliverType::Primary),
                secondary1: (1, SliverType::Secondary),
                secondary5: (5, SliverType::Secondary),
                secondary10: (10, SliverType::Secondary),
                secondary11: (11, SliverType::Secondary),
                secondary15: (15, SliverType::Secondary),
                secondary23: (23, SliverType::Secondary),
            ]
        }
        async fn sync_shard_start_from_progress(
            break_index: u64,
            sliver_type: SliverType,
        ) -> TestResult {
            let (cluster, blob_details, storage_dst, shard_storage_set) =
                setup_cluster_for_shard_sync_tests(None, None).await?;

            assert_eq!(shard_storage_set.shard_storage.len(), 1);
            let shard_storage_dst = shard_storage_set.shard_storage[0].clone();
            register_fail_point_arg(
                "fail_point_fetch_sliver",
                move || -> Option<(SliverType, u64)> { Some((sliver_type, break_index)) },
            );

            // Skip retry loop in shard sync to simulate a reboot.
            register_fail_point_if("fail_point_shard_sync_no_retry", || true);

            // Starts the shard syncing process in the new shard, which will fail at the specified
            // break index.
            cluster.nodes[1]
                .storage_node
                .shard_sync_handler
                .start_sync_shards(vec![ShardIndex(0)], false)
                .await?;

            // Waits for the shard sync process to stop.
            wait_until_no_sync_tasks(&cluster.nodes[1].storage_node.shard_sync_handler).await?;

            // Check that shard sync process is not finished.
            let shard_storage_src = cluster.nodes[0]
                .storage_node
                .inner
                .storage
                .shard_storage(ShardIndex(0))
                .await
                .expect("shard storage should exist");
            assert!(
                shard_storage_dst.sliver_count(SliverType::Primary)
                    < shard_storage_src.sliver_count(SliverType::Primary)
                    || shard_storage_dst.sliver_count(SliverType::Secondary)
                        < shard_storage_src.sliver_count(SliverType::Secondary)
            );

            clear_fail_point("fail_point_fetch_sliver");

            // restart the shard syncing process, to simulate a reboot.
            cluster.nodes[1]
                .storage_node
                .shard_sync_handler
                .restart_syncs()
                .await?;

            // Waits for the shard to be synced.
            wait_until_no_sync_tasks(&cluster.nodes[1].storage_node.shard_sync_handler).await?;

            // Checks that the shard is completely migrated.
            check_all_blobs_are_synced(&blob_details, &storage_dst, &shard_storage_dst, &[])?;

            Ok(())
        }

        simtest_param_test! {
            sync_shard_src_abnormal_return -> TestResult: [
                // Tests that there is a discrepancy between the source and destination shards in
                // terms of certified blobs. If the source doesn't return any blobs, the destination
                // should finish the sync process.
                return_empty: ("fail_point_sync_shard_return_empty"),
                // Tests that when direct shard sync request fails, the shard sync process will be
                // retried using shard recovery.
                return_error: ("fail_point_sync_shard_return_error")
            ]
        }
        async fn sync_shard_src_abnormal_return(fail_point: &'static str) -> TestResult {
            let (cluster, _blob_details, storage_dst, shard_storage_set) =
                setup_cluster_for_shard_sync_tests(None, None).await?;

            assert_eq!(shard_storage_set.shard_storage.len(), 1);
            let shard_storage_dst = shard_storage_set.shard_storage[0].clone();
            register_fail_point_if(fail_point, || true);

            // Starts the shard syncing process in the new shard, which will return empty slivers.
            cluster.nodes[1]
                .storage_node
                .shard_sync_handler
                .start_sync_shards(vec![ShardIndex(0)], false)
                .await?;

            // Waits for the shard sync process to stop.
            wait_until_no_sync_tasks(&cluster.nodes[1].storage_node.shard_sync_handler).await?;
            check_all_blobs_are_synced(&_blob_details, &storage_dst, &shard_storage_dst, &[])?;

            Ok(())
        }

        // Tests that non-certified blobs are not synced during shard sync. And expired certified
        // blobs do not cause shard sync to enter recovery directly.
        #[walrus_simtest]
        async fn sync_shard_ignore_non_certified_blobs() -> TestResult {
            // Creates some regular blobs that will be synced.
            let blobs: Vec<[u8; 32]> = (9..13).map(|i| [i; 32]).collect();
            let blobs: Vec<_> = blobs.iter().map(|b| &b[..]).collect();

            // Creates some expired certified blobs that will not be synced.
            let blobs_expired: Vec<[u8; 32]> = (1..21).map(|i| [i; 32]).collect();
            let blobs_expired: Vec<_> = blobs_expired.iter().map(|b| &b[..]).collect();

            // Generates a cluster with two nodes and one shard each.
            let (cluster, events) =
                cluster_at_epoch1_without_blobs(&[&[0, 1], &[2, 3]], None).await?;

            // Uses fail point to track whether shard sync recovery is triggered.
            let shard_sync_recovery_triggered = Arc::new(AtomicBool::new(false));
            let trigger = shard_sync_recovery_triggered.clone();
            register_fail_point("fail_point_shard_sync_recovery", move || {
                trigger.store(true, Ordering::SeqCst)
            });

            // Certifies all the blobs and upload data.
            let mut details = Vec::new();
            {
                let config = cluster.encoding_config();

                for blob in blobs {
                    let blob_details = EncodedBlob::new(blob, config.clone());
                    // Note: register and certify the blob are always using epoch 0.
                    events.send(BlobRegistered::for_testing(*blob_details.blob_id()).into())?;
                    store_at_shards(&blob_details, &cluster, |_, _| true).await?;
                    events.send(BlobCertified::for_testing(*blob_details.blob_id()).into())?;
                    details.push(blob_details);
                }

                // These blobs will be expired at epoch 3.
                for blob in blobs_expired {
                    let blob_details = EncodedBlob::new(blob, config.clone());
                    events.send(
                        BlobRegistered {
                            end_epoch: 3,
                            ..BlobRegistered::for_testing(*blob_details.blob_id())
                        }
                        .into(),
                    )?;
                    store_at_shards(&blob_details, &cluster, |_, _| false).await?;
                    events.send(
                        BlobCertified {
                            end_epoch: 3,
                            ..BlobCertified::for_testing(*blob_details.blob_id())
                        }
                        .into(),
                    )?;
                }

                // Advance cluster to epoch 4.
                advance_cluster_to_epoch(&cluster, &[&events], 4).await?;
            }

            // Makes storage inner mutable so that we can manually add another shard to node 1.
            let node_inner = unsafe {
                &mut *(Arc::as_ptr(&cluster.nodes[1].storage_node.inner) as *mut StorageNodeInner)
            };
            node_inner
                .storage
                .create_storage_for_shards(&[ShardIndex(0)])
                .await?;
            let shard_storage_dst = node_inner
                .storage
                .shard_storage(ShardIndex(0))
                .await
                .expect("shard storage should exist");
            shard_storage_dst.update_status_in_test(ShardStatus::None)?;

            // Starts the shard syncing process in the new shard, which should only use happy path
            // shard sync to sync non-expired certified blobs.
            cluster.nodes[1]
                .storage_node
                .shard_sync_handler
                .start_sync_shards(vec![ShardIndex(0)], false)
                .await?;

            // Waits for the shard sync process to stop.
            wait_until_no_sync_tasks(&cluster.nodes[1].storage_node.shard_sync_handler).await?;

            // All blobs should be recovered in the new dst node.
            check_all_blobs_are_synced(&details, &node_inner.storage, &shard_storage_dst, &[])?;

            // Checks that shard sync recovery is not triggered.
            assert!(!shard_sync_recovery_triggered.load(Ordering::SeqCst));

            Ok(())
        }

        // Tests crash recovery of shard transfer partially using shard recovery functionality
        // and partially using shard sync.
        simtest_param_test! {
            sync_shard_shard_recovery_restart -> TestResult: [
                primary1: (1, SliverType::Primary, false),
                primary5: (5, SliverType::Primary, false),
                primary10: (10, SliverType::Primary, false),
                secondary1: (1, SliverType::Secondary, false),
                secondary5: (5, SliverType::Secondary, false),
                secondary10: (10, SliverType::Secondary, false),
                restart_after_recovery: (10, SliverType::Secondary, true),
            ]
        }
        async fn sync_shard_shard_recovery_restart(
            break_index: u64,
            sliver_type: SliverType,
            restart_after_recovery: bool,
        ) -> TestResult {
            register_fail_point_if("fail_point_after_start_recovery", move || {
                restart_after_recovery
            });
            if !restart_after_recovery {
                register_fail_point_arg(
                    "fail_point_fetch_sliver",
                    move || -> Option<(SliverType, u64)> { Some((sliver_type, break_index)) },
                );
            }

            // Skip retry loop in shard sync to simulate a reboot.
            register_fail_point_if("fail_point_shard_sync_no_retry", || true);

            let skip_stored_blob_index: [usize; 12] = [3, 4, 5, 9, 10, 11, 15, 18, 19, 20, 21, 22];
            let (cluster, blob_details, _) = setup_shard_recovery_test_cluster(
                |blob_index| !skip_stored_blob_index.contains(&blob_index),
                |_| 42,
                |_| false,
            )
            .await?;

            let node_inner = unsafe {
                &mut *(Arc::as_ptr(&cluster.nodes[1].storage_node.inner) as *mut StorageNodeInner)
            };
            node_inner
                .storage
                .create_storage_for_shards(&[ShardIndex(0)])
                .await?;
            let shard_storage_dst = node_inner
                .storage
                .shard_storage(ShardIndex(0))
                .await
                .expect("shard storage should exist");
            shard_storage_dst.update_status_in_test(ShardStatus::None)?;

            cluster.nodes[1]
                .storage_node
                .shard_sync_handler
                .start_sync_shards(vec![ShardIndex(0)], false)
                .await?;
            // Waits for the shard sync process to stop.
            wait_until_no_sync_tasks(&cluster.nodes[1].storage_node.shard_sync_handler).await?;

            // Check that shard sync process is not finished.
            if !restart_after_recovery {
                let shard_storage_src = cluster.nodes[0]
                    .storage_node
                    .inner
                    .storage
                    .shard_storage(ShardIndex(0))
                    .await
                    .expect("shard storage should exist");
                assert!(
                    shard_storage_dst.sliver_count(SliverType::Primary)
                        < shard_storage_src.sliver_count(SliverType::Primary)
                        || shard_storage_dst.sliver_count(SliverType::Secondary)
                            < shard_storage_src.sliver_count(SliverType::Secondary)
                );
            }

            clear_fail_point("fail_point_after_start_recovery");
            if !restart_after_recovery {
                clear_fail_point("fail_point_fetch_sliver");
            }

            // restart the shard syncing process, to simulate a reboot.
            cluster.nodes[1]
                .storage_node
                .shard_sync_handler
                .restart_syncs()
                .await?;

            wait_for_shard_in_active_state(shard_storage_dst.as_ref()).await?;
            check_all_blobs_are_synced(
                &blob_details,
                &node_inner.storage,
                shard_storage_dst.as_ref(),
                &[],
            )?;

            Ok(())
        }

        // Tests shard metadata recovery with failure injection.
        simtest_param_test! {
            sync_shard_recovery_metadata_restart -> TestResult: [
                fail_before_start_fetching: (true),
                fail_during_fetching: (false),
            ]
        }
        async fn sync_shard_recovery_metadata_restart(
            fail_before_start_fetching: bool,
        ) -> TestResult {
            let (cluster, blob_details, storage_dst, shard_storage_set) =
                setup_cluster_for_shard_sync_tests(None, None).await?;

            assert_eq!(shard_storage_set.shard_storage.len(), 1);
            let shard_storage_dst = shard_storage_set.shard_storage[0].clone();
            if fail_before_start_fetching {
                register_fail_point_if(
                    "fail_point_shard_sync_recovery_metadata_error_before_fetch",
                    || true,
                );
            } else {
                let total_blobs = blob_details.len() as u64;
                // Randomly pick a blob index to inject failure.
                // Note that the scan count starts from 1.
                let break_scan_count = rand::thread_rng().gen_range(1..=total_blobs);

                register_fail_point_arg(
                    "fail_point_shard_sync_recovery_metadata_error_during_fetch",
                    move || -> Option<u64> { Some(break_scan_count) },
                );
            }

            storage_dst
                .remove_storage_for_shards(&[ShardIndex(1)])
                .await?;
            storage_dst.clear_metadata_in_test()?;
            storage_dst.set_node_status(NodeStatus::RecoverMetadata)?;

            // Starts the shard syncing process in the new shard, which will fail at the specified
            // break index.
            cluster.nodes[1]
                .storage_node
                .shard_sync_handler
                .start_sync_shards(vec![ShardIndex(0)], true)
                .await?;

            // Waits for the shard sync process to stop.
            wait_until_no_sync_tasks(&cluster.nodes[1].storage_node.shard_sync_handler).await?;

            assert!(shard_storage_dst.status().unwrap() == ShardStatus::None);

            if fail_before_start_fetching {
                clear_fail_point("fail_point_shard_sync_recovery_metadata_error_before_fetch");
            } else {
                clear_fail_point("fail_point_shard_sync_recovery_metadata_error_during_fetch");
            }

            // restart the shard syncing process, to simulate a reboot.
            cluster.nodes[1]
                .storage_node
                .shard_sync_handler
                .restart_syncs()
                .await?;

            // Waits for the shard to be synced.
            wait_until_no_sync_tasks(&cluster.nodes[1].storage_node.shard_sync_handler).await?;

            // Checks that the shard is completely migrated.
            check_all_blobs_are_synced(&blob_details, &storage_dst, &shard_storage_dst, &[])?;

            Ok(())
        }

        #[walrus_simtest]
        async fn finish_epoch_change_start_should_not_block_event_processing() -> TestResult {
            telemetry_subscribers::init_for_testing();

            // It is important to only use one node in this test, so that no other node would
            // drive epoch change on chain, and send events to the nodes.
            let (cluster, events, _blob_detail) =
                cluster_with_initial_epoch_and_certified_blob(&[&[0, 1, 2, 3]], &[BLOB], 2, None)
                    .await?;
            cluster.nodes[0]
                .storage_node
                .start_epoch_change_finisher
                .wait_until_previous_task_done()
                .await;

            let processed_event_count_initial = &cluster.nodes[0]
                .storage_node
                .inner
                .storage
                .get_sequentially_processed_event_count()?;

            // Use fail point to block finishing epoch change start event.
            let unblock = Arc::new(Notify::new());
            let unblock_clone = unblock.clone();
            register_fail_point_async("blocking_finishing_epoch_change_start", move || {
                let unblock_clone = unblock_clone.clone();
                async move {
                    unblock_clone.notified().await;
                }
            });

            // Update mocked on chain committee to the new epoch.
            cluster
                .lookup_service_handle
                .clone()
                .unwrap()
                .advance_epoch();

            // Sends one epoch change start event which will be blocked finishing.
            events.send(ContractEvent::EpochChangeEvent(
                EpochChangeEvent::EpochChangeStart(EpochChangeStart {
                    epoch: 3,
                    event_id: walrus_sui::test_utils::event_id_for_testing(),
                }),
            ))?;

            // Register and certified a blob, and then check the blob should be certified in the
            // node indicating that the event processing is not blocked.
            assert_eq!(
                cluster.nodes[0]
                    .storage_node
                    .inner
                    .blob_status(&OTHER_BLOB_ID)
                    .expect("getting blob status should succeed"),
                BlobStatus::Nonexistent
            );
            events.send(BlobRegistered::for_testing(OTHER_BLOB_ID).into())?;
            events.send(BlobCertified::for_testing(OTHER_BLOB_ID).into())?;

            tokio::time::timeout(Duration::from_secs(5), async {
                loop {
                    if cluster.nodes[0]
                        .storage_node
                        .inner
                        .is_blob_certified(&OTHER_BLOB_ID)
                        .expect("getting blob status should succeed")
                    {
                        break;
                    }
                    tokio::time::sleep(Duration::from_millis(100)).await;
                }
            })
            .await?;

            // Persist event count should remain the same as the beginning since we haven't
            // unblock epoch change start event.
            assert_eq!(
                processed_event_count_initial,
                &cluster.nodes[0]
                    .storage_node
                    .inner
                    .storage
                    .get_sequentially_processed_event_count()?
            );

            // Unblock the epoch change start event, and expect that processed event count should
            // make progress. Use `+2` instead of `+3` is because certify blob initiats a blob sync,
            // and sync we don't upload the blob data, so it won't get processed.
            // The point here is that the epoch change start event should be marked completed.
            unblock.notify_one();
            wait_until_events_processed(&cluster.nodes[0], processed_event_count_initial + 2)
                .await?;

            Ok(())
        }

        // Tests that storage node lag check is not affected by the blob writer cursor.
        #[walrus_simtest]
        async fn event_blob_cursor_should_not_affect_node_state() -> TestResult {
            telemetry_subscribers::init_for_testing();

            // Set the initial cursor to a high value to simulate a severe lag to
            // blob writer cursor.
            register_fail_point_arg(
                "storage_node_initial_cursor",
                || -> Option<EventStreamCursor> {
                    Some(EventStreamCursor::new(Some(event_id_for_testing()), 10000))
                },
            );

            // Set the epoch check to a high value to simulate a severe lag to epoch check.
            register_fail_point_arg("event_processing_epoch_check", || -> Option<Epoch> {
                Some(100)
            });

            // Create a cluster and send some events.
            let (cluster, events) = cluster_at_epoch1_without_blobs(&[&[0]], None).await?;
            events.send(BlobRegistered::for_testing(BLOB_ID).into())?;
            tokio::time::sleep(Duration::from_secs(10)).await;

            // Expect that the node is not in recovery catch up mode because the lag check should
            // not be triggered.
            assert_ne!(
                cluster.nodes[0].storage_node.inner.storage.node_status()?,
                NodeStatus::RecoveryCatchUp
            );

            Ok(())
        }

        // Tests shard recovery with expired, invalid, and deleted blobs.
        //
        // When `skip_blob_certification_at_recovery_beginning` is true, it simulates the case where
        // the shard recovery of the blob is already in progress, and then the blob becomes expired,
        // invalid, or deleted.
        //
        // Although both tests can run under `cargo nextest`, `check_certification_during_recovery`
        // only works when running in simtest, since it uses failpoints to skip initial blob
        // certification check.
        simtest_param_test! {
            shard_recovery_blob_not_recover_expired_invalid_deleted_blobs -> TestResult: [
                check_certification_at_beginning: (false),
                check_certification_during_recovery: (true),
            ]
        }
        async fn shard_recovery_blob_not_recover_expired_invalid_deleted_blobs(
            skip_blob_certification_at_recovery_beginning: bool,
        ) -> TestResult {
            register_fail_point_if(
                "shard_recovery_skip_initial_blob_certification_check",
                move || skip_blob_certification_at_recovery_beginning,
            );

            let skip_stored_blob_index: [usize; 12] = [3, 4, 5, 9, 10, 11, 15, 18, 19, 20, 21, 22];
            // Blob 9 is a deletable blob.
            let deletable_blob_index: [usize; 1] = [9];

            let (cluster, blob_details, event_senders) = setup_shard_recovery_test_cluster(
                |blob_index| !skip_stored_blob_index.contains(&blob_index),
                // Blob 3 expires at epoch 2, which is the current epoch when
                // `setup_shard_recovery_test_cluster` returns.
                |blob_index| if blob_index == 3 { 2 } else { 42 },
                |blob_index| deletable_blob_index.contains(&blob_index),
            )
            .await?;

            // Delete blob 9 and invalidate blob 19.
            event_senders
                .all_other_node_events
                .send(BlobDeleted::for_testing(*blob_details[9].blob_id()).into())?;

            event_senders
                .all_other_node_events
                .send(InvalidBlobId::for_testing(*blob_details[19].blob_id()).into())?;

            // Make sure that blobs in `skip_stored_blob_index` are not certified in node 0.
            for i in skip_stored_blob_index {
                let blob_info = cluster.nodes[0]
                    .storage_node
                    .inner
                    .storage
                    .get_blob_info(blob_details[i].blob_id());
                if deletable_blob_index.contains(&i) {
                    assert!(matches!(
                        blob_info.unwrap().unwrap().to_blob_status(1),
                        BlobStatus::Deletable {
                            deletable_counts: walrus_sdk::api::DeletableCounts {
                                count_deletable_total: 1,
                                count_deletable_certified: 0,
                            },
                            ..
                        }
                    ));
                } else {
                    assert!(matches!(
                        blob_info.unwrap().unwrap().to_blob_status(1),
                        BlobStatus::Permanent {
                            is_certified: false,
                            ..
                        }
                    ));
                }
            }

            let node_inner = unsafe {
                &mut *(Arc::as_ptr(&cluster.nodes[1].storage_node.inner) as *mut StorageNodeInner)
            };
            node_inner
                .storage
                .create_storage_for_shards(&[ShardIndex(0)])
                .await?;
            let shard_storage_dst = node_inner
                .storage
                .shard_storage(ShardIndex(0))
                .await
                .expect("shard storage should exist");
            shard_storage_dst.update_status_in_test(ShardStatus::None)?;

            cluster.nodes[1]
                .storage_node
                .shard_sync_handler
                .start_sync_shards(vec![ShardIndex(0)], false)
                .await?;

            // Shard recovery should be completed, and all the data should be synced.
            wait_for_shard_in_active_state(shard_storage_dst.as_ref()).await?;
            check_all_blobs_are_synced(
                &blob_details,
                &node_inner.storage,
                shard_storage_dst.as_ref(),
                &[3, 9, 19],
            )?;

            clear_fail_point("shard_recovery_skip_initial_blob_certification_check");

            Ok(())
        }

        // Tests that blob metadata sync can be cancelled when the blob is expired, deleted, or
        //invalidated.
        #[walrus_simtest]
        async fn shard_recovery_cancel_metadata_sync_when_blob_expired_deleted_invalidated(
        ) -> TestResult {
            register_fail_point_if("get_metadata_return_unavailable", move || true);

            // The test creates 3 blobs:
            //  - Blob 0 expires at epoch 3.
            //  - Blob 1 is a deletable blob.
            //  - Blob 2 is an invalid blob.

            let deletable_blob_index: [usize; 1] = [1];
            let (cluster, blob_details, event_senders) =
                setup_shard_recovery_test_cluster_with_blob_count(
                    3,
                    |_blob_index| true,
                    // Blob 0 expires at epoch 3, which is the next epoch when
                    // `setup_shard_recovery_test_cluster` returns.
                    |blob_index| if blob_index == 0 { 3 } else { 42 },
                    |blob_index| deletable_blob_index.contains(&blob_index),
                )
                .await?;

            // Setup node 1 to sync recovery shard 0 from node 0.
            let node_inner = unsafe {
                &mut *(Arc::as_ptr(&cluster.nodes[1].storage_node.inner) as *mut StorageNodeInner)
            };
            node_inner
                .storage
                .create_storage_for_shards(&[ShardIndex(0)])
                .await?;
            node_inner.storage.clear_metadata_in_test()?;
            node_inner.set_node_status(NodeStatus::RecoverMetadata)?;

            let shard_storage_dst = node_inner
                .storage
                .shard_storage(ShardIndex(0))
                .await
                .expect("shard storage should exist");
            shard_storage_dst.update_status_in_test(ShardStatus::None)?;

            cluster.nodes[1]
                .storage_node
                .shard_sync_handler
                .start_sync_shards(vec![ShardIndex(0)], true)
                .await?;

            tokio::time::sleep(Duration::from_secs(1)).await;
            // After the sync starts, the node status should stay at `RecoverMetadata`.
            assert_eq!(
                node_inner.storage.node_status().unwrap(),
                NodeStatus::RecoverMetadata
            );
            // Setup complete, now we can start the test.

            let unblock = Arc::new(Notify::new());

            // Send blob deletion event for blob 1.
            {
                tracing::info!(
                    "send blob deletion event for blob {:?}",
                    blob_details[1].blob_id()
                );
                // Delete blob 1 and invalidate blob 2.
                event_senders
                    .all_other_node_events
                    .send(BlobDeleted::for_testing(*blob_details[1].blob_id()).into())?;
            }

            // Send invalid blob event for blob 2.
            {
                tracing::info!(
                    "send invalid blob evnt for blob {:?}",
                    blob_details[2].blob_id()
                );
                event_senders
                    .all_other_node_events
                    .send(InvalidBlobId::for_testing(*blob_details[2].blob_id()).into())?;
            }

            // Advance to epoch 3, so that blob 0 expires.
            {
                let unblock_clone = unblock.clone();
                register_fail_point_async("blocking_finishing_epoch_change_start", move || {
                    let unblock_clone = unblock_clone.clone();
                    async move {
                        unblock_clone.notified().await;
                    }
                });

                tracing::info!("advance to epoch 3");
                advance_cluster_to_epoch(
                    &cluster,
                    &[
                        &event_senders.node_0_events,
                        &event_senders.all_other_node_events,
                    ],
                    3,
                )
                .await?;
            }

            // Shard recovery should be completed, and all the data should be synced.
            wait_for_shard_in_active_state(shard_storage_dst.as_ref()).await?;

            // Cleanup the test environment.
            unblock.notify_one();
            clear_fail_point("get_metadata_return_unavailable");
            clear_fail_point("blocking_finishing_epoch_change_start");
            Ok(())
        }
    }

    /// Waits until the storage node processes the specified number of events.
    async fn wait_until_events_processed(
        node: &StorageNodeHandle,
        processed_event_count: u64,
    ) -> anyhow::Result<()> {
        retry_until_success_or_timeout(Duration::from_secs(10), || async {
            if node
                .storage_node
                .inner
                .storage
                .get_sequentially_processed_event_count()?
                >= processed_event_count
            {
                Ok(())
            } else {
                bail!("not enough events processed")
            }
        })
        .await
    }

    #[tokio::test]
    async fn shard_initialization_in_epoch_one() -> TestResult {
        let node = StorageNodeHandle::builder()
            .with_system_event_provider(vec![ContractEvent::EpochChangeEvent(
                EpochChangeEvent::EpochChangeStart(EpochChangeStart {
                    epoch: 1,
                    event_id: event_id_for_testing(),
                }),
            )])
            .with_shard_assignment(&[ShardIndex(0), ShardIndex(27)])
            .with_node_started(true)
            .with_rest_api_started(true)
            .build()
            .await?;

        wait_until_events_processed(&node, 1).await?;

        assert_eq!(
            node.as_ref()
                .inner
                .storage
                .shard_storage(ShardIndex(0))
                .await
                .expect("Shard storage should be created")
                .status()
                .unwrap(),
            ShardStatus::Active
        );

        assert!(node
            .as_ref()
            .inner
            .storage
            .shard_storage(ShardIndex(1))
            .await
            .is_none());

        assert_eq!(
            node.as_ref()
                .inner
                .storage
                .shard_storage(ShardIndex(27))
                .await
                .expect("Shard storage should be created")
                .status()
                .unwrap(),
            ShardStatus::Active
        );
        Ok(())
    }

    async_param_test! {
        test_update_blob_info_is_idempotent -> TestResult: [
            empty: (&[], &[]),
            repeated_register_and_certify: (
                &[],
                &[
                    BlobRegistered::for_testing(BLOB_ID).into(),
                    BlobCertified::for_testing(BLOB_ID).into(),
                ]
            ),
            repeated_certify: (
                &[BlobRegistered::for_testing(BLOB_ID).into()],
                &[BlobCertified::for_testing(BLOB_ID).into()]
            ),
        ]
    }
    async fn test_update_blob_info_is_idempotent(
        setup_events: &[BlobEvent],
        repeated_events: &[BlobEvent],
    ) -> TestResult {
        let node = StorageNodeHandle::builder()
            .with_system_event_provider(vec![])
            .with_shard_assignment(&[ShardIndex(0)])
            .with_node_started(true)
            .build()
            .await?;
        let count_setup_events = setup_events.len() as u64;
        for (index, event) in setup_events
            .iter()
            .chain(repeated_events.iter())
            .enumerate()
        {
            node.storage_node
                .inner
                .storage
                .update_blob_info(index as u64, event)?;
        }
        let intermediate_blob_info = node.storage_node.inner.storage.get_blob_info(&BLOB_ID)?;

        for (index, event) in repeated_events.iter().enumerate() {
            node.storage_node
                .inner
                .storage
                .update_blob_info(index as u64 + count_setup_events, event)?;
        }
        assert_eq!(
            intermediate_blob_info,
            node.storage_node.inner.storage.get_blob_info(&BLOB_ID)?
        );
        Ok(())
    }

    async_param_test! {
        test_no_epoch_sync_done_transaction -> TestResult: [
            not_committee_member: (None, &[]),
            outdated_epoch: (Some(2), &[ShardIndex(0)]),
        ]
    }
    async fn test_no_epoch_sync_done_transaction(
        initial_epoch: Option<Epoch>,
        shard_assignment: &[ShardIndex],
    ) -> TestResult {
        let mut contract_service = MockSystemContractService::new();
        contract_service
            .expect_sync_node_params()
            .returning(|_config, _node_cap_id| Ok(()));
        contract_service.expect_epoch_sync_done().never();
        contract_service
            .expect_fixed_system_parameters()
            .returning(|| {
                Ok(FixedSystemParameters {
                    n_shards: NonZeroU16::new(1000).expect("1000 > 0"),
                    max_epochs_ahead: 200,
                    epoch_duration: Duration::from_secs(600),
                    epoch_zero_end: Utc::now() + Duration::from_secs(60),
                })
            });
        contract_service
            .expect_get_node_capability_object()
            .returning(|capability_object_id| {
                Ok(StorageNodeCap {
                    id: capability_object_id.unwrap_or(ObjectID::random()),
                    ..StorageNodeCap::new_for_testing()
                })
            });
        contract_service
            .expect_get_epoch_and_state()
            .returning(move || Ok((0, EpochState::EpochChangeDone(Utc::now()))));
        contract_service
            .expect_last_certified_event_blob()
            .returning(|| Ok(None));
        let node = StorageNodeHandle::builder()
            .with_system_event_provider(vec![ContractEvent::EpochChangeEvent(
                EpochChangeEvent::EpochChangeStart(EpochChangeStart {
                    epoch: 1,
                    event_id: event_id_for_testing(),
                }),
            )])
            .with_shard_assignment(shard_assignment)
            .with_system_contract_service(Arc::new(contract_service))
            .with_node_started(true)
            .with_initial_epoch(initial_epoch)
            .build()
            .await?;

        wait_until_events_processed(&node, 1).await?;

        Ok(())
    }

    async_param_test! {
        process_epoch_change_start_idempotent -> TestResult: [
            wait_for_shard_active: (true),
            do_not_wait_for_shard: (false),
        ]
    }
    async fn process_epoch_change_start_idempotent(wait_for_shard_active: bool) -> TestResult {
        let _ = tracing_subscriber::fmt::try_init();

        let (cluster, events, _blob_detail) =
            cluster_with_initial_epoch_and_certified_blob(&[&[0, 1], &[2, 3]], &[BLOB], 2, None)
                .await?;
        let lookup_service_handle = cluster
            .lookup_service_handle
            .as_ref()
            .expect("should contain lookup service");

        // Set up the committee in a way that shard 1 is moved to the second storage node, and
        // shard 2 is moved to the first storage node.
        let committees = lookup_service_handle.committees.lock().unwrap().clone();
        let mut next_committee = (**committees.current_committee()).clone();
        next_committee.epoch += 1;
        let moved_index_0 = next_committee.members_mut()[0].shard_ids.remove(1);
        let moved_index_1 = next_committee.members_mut()[1].shard_ids.remove(0);
        next_committee.members_mut()[1]
            .shard_ids
            .push(moved_index_0);
        next_committee.members_mut()[0]
            .shard_ids
            .push(moved_index_1);

        lookup_service_handle.set_next_epoch_committee(next_committee);

        assert_eq!(
            cluster
                .lookup_service_handle
                .as_ref()
                .expect("should contain lookup service")
                .advance_epoch(),
            3
        );

        let processed_event_count = &cluster.nodes[1]
            .storage_node
            .inner
            .storage
            .get_sequentially_processed_event_count()?;

        // Sends one epoch change start event.
        events.send(ContractEvent::EpochChangeEvent(
            EpochChangeEvent::EpochChangeStart(EpochChangeStart {
                epoch: 3,
                event_id: walrus_sui::test_utils::event_id_for_testing(),
            }),
        ))?;

        if wait_for_shard_active {
            wait_until_events_processed(&cluster.nodes[1], processed_event_count + 1).await?;
            wait_for_shard_in_active_state(
                &cluster.nodes[1]
                    .storage_node
                    .inner
                    .storage
                    .shard_storage(ShardIndex(1))
                    .await
                    .unwrap(),
            )
            .await?;
        }

        // Sends another epoch change start for the same event to simulate duplicate events.
        events.send(ContractEvent::EpochChangeEvent(
            EpochChangeEvent::EpochChangeStart(EpochChangeStart {
                epoch: 3,
                event_id: walrus_sui::test_utils::event_id_for_testing(),
            }),
        ))?;

        wait_until_events_processed(&cluster.nodes[1], processed_event_count + 2).await?;

        assert_eq!(
            cluster
                .lookup_service_handle
                .as_ref()
                .expect("should contain lookup service")
                .advance_epoch(),
            4
        );
        advance_cluster_to_epoch(&cluster, &[&events], 4).await?;

        Ok(())
    }

    async_param_test! {
        test_extend_blob_also_extends_registration -> TestResult: [
            permanent: (false),
            deletable: (true),
        ]
    }
    async fn test_extend_blob_also_extends_registration(deletable: bool) -> TestResult {
        let _ = tracing_subscriber::fmt::try_init();

        let (cluster, events, _blob_detail) =
            cluster_with_initial_epoch_and_certified_blob(&[&[0, 1, 2, 3]], &[], 1, None).await?;

        let blob_details = EncodedBlob::new(BLOB, cluster.encoding_config());
        events.send(
            BlobRegistered {
                end_epoch: 3,
                deletable,
                ..BlobRegistered::for_testing(*blob_details.blob_id())
            }
            .into(),
        )?;
        store_at_shards(&blob_details, &cluster, |_, _| true).await?;
        events.send(
            BlobCertified {
                end_epoch: 3,
                deletable,
                ..BlobCertified::for_testing(*blob_details.blob_id())
            }
            .into(),
        )?;

        events.send(
            BlobCertified {
                end_epoch: 6,
                is_extension: true,
                deletable,
                ..BlobCertified::for_testing(*blob_details.blob_id())
            }
            .into(),
        )?;

        advance_cluster_to_epoch(&cluster, &[&events], 5).await?;

        assert!(cluster.nodes[0]
            .storage_node
            .inner
            .is_blob_certified(blob_details.blob_id())?);

        assert!(cluster.nodes[0]
            .storage_node
            .inner
            .is_blob_registered(blob_details.blob_id())?);

        Ok(())
    }
}<|MERGE_RESOLUTION|>--- conflicted
+++ resolved
@@ -2466,22 +2466,11 @@
     fn health_info(&self, detailed: bool) -> ServiceHealthInfo {
         let (shard_summary, shard_detail) = self.shard_health_status(detailed);
 
-<<<<<<< HEAD
-        // Get the latest checkpoint sequence number directly from the event manager
-        let latest_checkpoint_sequence_number = if let Some(event_processor) =
-            self.event_manager.as_any().downcast_ref::<EventProcessor>()
-        {
-            event_processor
-                .get_latest_checkpoint_sequence_number()
-                .ok()
-                .flatten()
-=======
         // Get the latest checkpoint sequence number directly from the event manager.
         let latest_checkpoint_sequence_number = if let Some(event_processor) =
             self.event_manager.as_any().downcast_ref::<EventProcessor>()
         {
             event_processor.get_latest_checkpoint_sequence_number()
->>>>>>> cc9f839d
         } else {
             None
         };
