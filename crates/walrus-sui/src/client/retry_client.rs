// Copyright (c) Mysten Labs, Inc.
// SPDX-License-Identifier: Apache-2.0

//! Infrastructure for retrying RPC calls with backoff, in case there are network errors.
//!
//! Wraps the [`SuiClient`] to introduce retries.

<<<<<<< HEAD
use std::{collections::BTreeMap, fmt::Debug, future::Future, str::FromStr, sync::Arc};
=======
use std::{collections::BTreeMap, fmt::Debug, future::Future, str::FromStr, time};
>>>>>>> 5c58ca00

use futures::{
    future::{self},
    stream,
    Stream,
    StreamExt,
};
use rand::{
    rngs::{StdRng, ThreadRng},
    Rng as _,
};
use reqwest::Url;
use serde::{de::DeserializeOwned, Serialize};
#[cfg(msim)]
use sui_macros::fail_point_if;
use sui_rpc_api::Client as RpcClient;
use sui_sdk::{
    apis::{EventApi, GovernanceApi},
    error::SuiRpcResult,
    rpc_types::{
        Balance,
        Coin,
        DryRunTransactionBlockResponse,
        ObjectsPage,
        SuiCommittee,
        SuiMoveNormalizedModule,
        SuiMoveNormalizedType,
        SuiObjectDataOptions,
        SuiObjectResponse,
        SuiObjectResponseQuery,
        SuiRawData,
        SuiTransactionBlockEffectsAPI,
        SuiTransactionBlockResponse,
        SuiTransactionBlockResponseOptions,
    },
    wallet_context::WalletContext,
    SuiClient,
    SuiClientBuilder,
};
use sui_storage::blob::Blob;
#[cfg(msim)]
use sui_types::transaction::TransactionDataAPI;
use sui_types::{
    base_types::{ObjectID, SuiAddress, TransactionDigest},
    dynamic_field::derive_dynamic_field_id,
    full_checkpoint_content::CheckpointData,
    messages_checkpoint::CertifiedCheckpointSummary,
    object::Object,
    quorum_driver_types::ExecuteTransactionRequestType::WaitForLocalExecution,
    sui_serde::BigInt,
    transaction::{Transaction, TransactionData, TransactionKind},
    TypeTag,
};
<<<<<<< HEAD
use tokio::time::Instant;
=======
use thiserror::Error;
>>>>>>> 5c58ca00
use tracing::Level;
use url::ParseError;
use walrus_core::ensure;
use walrus_utils::backoff::{BackoffStrategy, ExponentialBackoff, ExponentialBackoffConfig};

use super::{rpc_config::RpcFallbackConfig, SuiClientError, SuiClientResult};
use crate::{
    client::SuiClientMetrics,
    contracts::{self, AssociatedContractStruct, TypeOriginMap},
    types::move_structs::{Key, Subsidies, SuiDynamicField, SystemObjectForDeserialization},
    utils::get_sui_object_from_object_response,
};

/// The list of HTTP status codes that are retriable.
const RETRIABLE_RPC_ERRORS: &[&str] = &["429", "500", "502"];
/// The list of gRPC status codes that are retriable.
const RETRIABLE_GRPC_ERRORS: &[tonic::Code] = &[
    tonic::Code::ResourceExhausted,
    tonic::Code::Internal,
    tonic::Code::Unavailable,
    tonic::Code::DeadlineExceeded,
];

/// The gas overhead to add to the gas budget to ensure that the transaction will succeed.
/// Set based on `GAS_SAFE_OVERHEAD` in the sui CLI. Used for gas budget estimation.
const GAS_SAFE_OVERHEAD: u64 = 1000;

/// The maximum gas allowed in a transaction, in MIST (50 SUI). Used for gas budget estimation.
const MAX_GAS_BUDGET: u64 = 50_000_000_000;

/// The maximum number of objects to get in a single RPC call.
pub(crate) const MULTI_GET_OBJ_LIMIT: usize = 50;

/// Trait to test if an error is produced by a temporary RPC failure and can be retried.
pub trait RetriableRpcError: Debug {
    /// Returns `true` if the error is a retriable network error.
    fn is_retriable_rpc_error(&self) -> bool;
}

/// Trait to convert an error to a string.
pub trait ToErrorType {
    /// Returns the error type as a string.
    fn to_error_type(&self) -> String;
}

impl RetriableRpcError for anyhow::Error {
    fn is_retriable_rpc_error(&self) -> bool {
        self.downcast_ref::<sui_sdk::error::Error>()
            .map(|error| error.is_retriable_rpc_error())
            .unwrap_or(false)
    }
}

impl RetriableRpcError for sui_sdk::error::Error {
    fn is_retriable_rpc_error(&self) -> bool {
        if let sui_sdk::error::Error::RpcError(rpc_error) = self {
            let error_string = rpc_error.to_string();
            if RETRIABLE_RPC_ERRORS
                .iter()
                .any(|&s| error_string.contains(s))
            {
                return true;
            }
        }
        false
    }
}

impl RetriableRpcError for SuiClientError {
    fn is_retriable_rpc_error(&self) -> bool {
        match self {
            SuiClientError::SuiSdkError(error) => error.is_retriable_rpc_error(),
            SuiClientError::Internal(error) => error.is_retriable_rpc_error(),
            _ => false,
        }
    }
}

impl RetriableRpcError for tonic::Status {
    fn is_retriable_rpc_error(&self) -> bool {
        RETRIABLE_GRPC_ERRORS.contains(&self.code())
    }
}

impl RetriableRpcError for CheckpointDownloadError {
    fn is_retriable_rpc_error(&self) -> bool {
        match self {
            CheckpointDownloadError::RequestFailed(error) => error
                .status()
                .map(|status| status.is_server_error() || status.as_u16() == 429)
                .unwrap_or(false),
            _ => false,
        }
    }
}

impl RetriableRpcError for RetriableClientError {
    fn is_retriable_rpc_error(&self) -> bool {
        match self {
            RetriableClientError::RpcError(status) => status.is_retriable_rpc_error(),
            RetriableClientError::FallbackError(fallback_error) => {
                fallback_error.is_retriable_rpc_error()
            }
            RetriableClientError::Other(_) => false,
        }
    }
}

/// Retries the given function while it returns retriable errors.[
async fn retry_rpc_errors<S, F, T, E, Fut>(
    mut strategy: S,
    mut func: F,
    metrics: Option<Arc<SuiClientMetrics>>,
    method: &str,
) -> Result<T, E>
where
    S: BackoffStrategy,
    F: FnMut() -> Fut,
    Fut: Future<Output = Result<T, E>>,
    E: RetriableRpcError + ToErrorType,
{
    loop {
        let start = Instant::now();
        let value = func().await;

        if let Some(metrics) = &metrics {
            metrics.record_rpc_call(
                method,
                &match value.as_ref() {
                    Ok(_) => "success".to_string(),
                    Err(e) => e.to_error_type(),
                },
                start.elapsed(),
            );
        }

        match value {
            Ok(value) => return Ok(value),
            Err(error) if error.is_retriable_rpc_error() => {
                if let Some(delay) = strategy.next_delay() {
                    tracing::debug!(
                        ?delay,
                        ?error,
                        "attempt failed with retriable RPC error, waiting before retrying"
                    );
                    tokio::time::sleep(delay).await;
                } else {
                    tracing::debug!(
                        "last attempt failed with retriable RPC error, returning last failure value"
                    );
                    return Err(error);
                }
            }
            Err(error) => {
                tracing::debug!("non-retriable error, returning last failure value");
                return Err(error);
            }
        }
    }
}

/// A [`SuiClient`] that retries RPC calls with backoff in case of network errors.
///
/// This retriable client wraps functions from the [`CoinReadApi`][sui_sdk::apis::CoinReadApi] and
/// the [`ReadApi`][sui_sdk::apis::ReadApi] of the [`SuiClient`], and
/// additionally provides some convenience methods.
#[allow(missing_debug_implementations)]
#[derive(Clone)]
pub struct RetriableSuiClient {
    sui_client: SuiClient,
    backoff_config: ExponentialBackoffConfig,
    metrics: Option<Arc<SuiClientMetrics>>,
}

impl RetriableSuiClient {
    /// Creates a new retriable client.
    ///
    /// NB: If you are creating the sui client from a wallet context, you should use
    /// [`RetriableSuiClient::new_from_wallet`] instead. This is because the wallet context will
    /// make a call to the RPC server in [`WalletContext::get_client`], which may fail without any
    /// retries. `new_from_wallet` will handle this case correctly.
    pub fn new(sui_client: SuiClient, backoff_config: ExponentialBackoffConfig) -> Self {
        RetriableSuiClient {
            sui_client,
            backoff_config,
            metrics: None,
        }
    }

    /// Sets the metrics for the client.
    pub fn with_metrics(mut self, metrics: Option<Arc<SuiClientMetrics>>) -> Self {
        self.metrics = metrics;
        self
    }

    /// Returns a reference to the inner backoff configuration.
    pub fn backoff_config(&self) -> &ExponentialBackoffConfig {
        &self.backoff_config
    }

    /// Creates a new retriable client from an RCP address.
    pub async fn new_for_rpc<S: AsRef<str>>(
        rpc_address: S,
        backoff_config: ExponentialBackoffConfig,
    ) -> SuiClientResult<Self> {
        let client = SuiClientBuilder::default().build(rpc_address).await?;
        Ok(Self::new(client, backoff_config))
    }

    /// Creates a new retriable client from a wallet context.
    #[tracing::instrument(level = Level::DEBUG, skip_all)]
    pub async fn new_from_wallet(
        wallet: &WalletContext,
        backoff_config: ExponentialBackoffConfig,
    ) -> SuiClientResult<Self> {
        let strategy = backoff_config.get_strategy(ThreadRng::default().gen());
        let client = retry_rpc_errors(
            strategy,
            || async { wallet.get_client().await },
            None,
            "get_client",
        )
        .await?;
        Ok(Self::new(client, backoff_config))
    }

    /// Creates a new retriable client from a wallet context with metrics.
    pub async fn new_from_wallet_with_metrics(
        wallet: &WalletContext,
        backoff_config: ExponentialBackoffConfig,
        metrics: Arc<SuiClientMetrics>,
    ) -> SuiClientResult<Self> {
        let client = Self::new_from_wallet(wallet, backoff_config).await?;
        Ok(client.with_metrics(Some(metrics)))
    }
    // Reimplementation of the `SuiClient` methods.

    /// Return a list of coins for the given address, or an error upon failure.
    ///
    /// Reimplements the functionality of [`sui_sdk::apis::CoinReadApi::select_coins`] with the
    /// addition of retries on network errors.
    #[tracing::instrument(level = Level::DEBUG, skip_all)]
    pub async fn select_coins(
        &self,
        address: SuiAddress,
        coin_type: Option<String>,
        amount: u128,
        exclude: Vec<ObjectID>,
    ) -> SuiRpcResult<Vec<Coin>> {
        retry_rpc_errors(
            self.get_strategy(),
            || async {
                self.select_coins_inner(address, coin_type.clone(), amount, exclude.clone())
                    .await
            },
            self.metrics.clone(),
            "select_coins",
        )
        .await
    }

    /// Returns a list of coins for the given address, or an error upon failure.
    ///
    /// This is a reimplementation of the [`sui_sdk::apis::CoinReadApi::select_coins`] method, but
    /// using [`get_coins_stream_retry`] to handle retriable failures.
    async fn select_coins_inner(
        &self,
        address: SuiAddress,
        coin_type: Option<String>,
        amount: u128,
        exclude: Vec<ObjectID>,
    ) -> SuiRpcResult<Vec<Coin>> {
        let mut total = 0u128;
        let coins = self
            .get_coins_stream_retry(address, coin_type)
            .filter(|coin: &Coin| future::ready(!exclude.contains(&coin.coin_object_id)))
            .take_while(|coin: &Coin| {
                let ready = future::ready(total < amount);
                total += coin.balance as u128;
                ready
            })
            .collect::<Vec<_>>()
            .await;

        if total < amount {
            return Err(sui_sdk::error::Error::InsufficientFund { address, amount });
        }
        Ok(coins)
    }

    /// Returns a stream of coins for the given address.
    ///
    /// This is a reimplementation of the [`sui_sdk::apis::CoinReadApi:::get_coins_stream`] method
    /// in the `SuiClient` struct. Unlike the original implementation, this version will retry
    /// failed RPC calls.
    fn get_coins_stream_retry(
        &self,
        owner: SuiAddress,
        coin_type: Option<String>,
    ) -> impl Stream<Item = Coin> + '_ {
        stream::unfold(
            (
                vec![],
                /* cursor */ None,
                /* has_next_page */ true,
                coin_type,
            ),
            move |(mut data, cursor, has_next_page, coin_type)| async move {
                if let Some(item) = data.pop() {
                    Some((item, (data, cursor, /* has_next_page */ true, coin_type)))
                } else if has_next_page {
                    let page = retry_rpc_errors(
                        self.get_strategy(),
                        || async {
                            self.sui_client
                                .coin_read_api()
                                .get_coins(owner, coin_type.clone(), cursor.clone(), Some(100))
                                .await
                        },
                        self.metrics.clone(),
                        "get_coins",
                    )
                    .await
                    .inspect_err(
                        |error| tracing::warn!(%error, "failed to get coins after retries"),
                    )
                    .ok()?;

                    let mut data = page.data;
                    data.reverse();
                    data.pop().map(|item| {
                        (
                            item,
                            (data, page.next_cursor, page.has_next_page, coin_type),
                        )
                    })
                } else {
                    None
                }
            },
        )
    }

    /// Returns the balance for the given coin type owned by address.
    ///
    /// Calls [`sui_sdk::apis::CoinReadApi::get_balance`] internally.
    #[tracing::instrument(level = Level::DEBUG, skip_all)]
    pub async fn get_balance(
        &self,
        owner: SuiAddress,
        coin_type: Option<String>,
    ) -> SuiRpcResult<Balance> {
        retry_rpc_errors(
            self.get_strategy(),
            || async {
                self.sui_client
                    .coin_read_api()
                    .get_balance(owner, coin_type.clone())
                    .await
            },
            self.metrics.clone(),
            "get_balance",
        )
        .await
    }

    /// Return a paginated response with the objects owned by the given address.
    ///
    /// Calls [`sui_sdk::apis::ReadApi::get_owned_objects`] internally.
    #[tracing::instrument(level = Level::DEBUG, skip_all)]
    pub async fn get_owned_objects(
        &self,
        address: SuiAddress,
        query: Option<SuiObjectResponseQuery>,
        cursor: Option<ObjectID>,
        limit: Option<usize>,
    ) -> SuiRpcResult<ObjectsPage> {
        retry_rpc_errors(
            self.get_strategy(),
            || async {
                self.sui_client
                    .read_api()
                    .get_owned_objects(address, query.clone(), cursor, limit)
                    .await
            },
            self.metrics.clone(),
            "get_owned_objects",
        )
        .await
    }

    /// Returns a [`SuiObjectResponse`] based on the provided [`ObjectID`].
    ///
    /// Calls [`sui_sdk::apis::ReadApi::get_object_with_options`] internally.
    #[tracing::instrument(level = Level::DEBUG, skip_all)]
    pub async fn get_object_with_options(
        &self,
        object_id: ObjectID,
        options: SuiObjectDataOptions,
    ) -> SuiRpcResult<SuiObjectResponse> {
        retry_rpc_errors(
            self.get_strategy(),
            || async {
                self.sui_client
                    .read_api()
                    .get_object_with_options(object_id, options.clone())
                    .await
            },
            self.metrics.clone(),
            "get_object",
        )
        .await
    }

    /// Returns a [`SuiTransactionBlockResponse`] based on the provided [`TransactionDigest`].
    ///
    /// Calls [`sui_sdk::apis::ReadApi::get_transaction_with_options`] internally.
    pub async fn get_transaction_with_options(
        &self,
        digest: TransactionDigest,
        options: SuiTransactionBlockResponseOptions,
    ) -> SuiRpcResult<SuiTransactionBlockResponse> {
        retry_rpc_errors(
            self.get_strategy(),
            || async {
                self.sui_client
                    .read_api()
                    .get_transaction_with_options(digest, options.clone())
                    .await
            },
            self.metrics.clone(),
            "get_transaction",
        )
        .await
    }

    /// Return a list of [SuiObjectResponse] from the given vector of [ObjectID]s.
    ///
    /// Calls [`sui_sdk::apis::ReadApi::multi_get_object_with_options`] internally.
    #[tracing::instrument(level = Level::DEBUG, skip_all)]
    pub async fn multi_get_object_with_options(
        &self,
        object_ids: Vec<ObjectID>,
        options: SuiObjectDataOptions,
    ) -> SuiRpcResult<Vec<SuiObjectResponse>> {
        retry_rpc_errors(
            self.get_strategy(),
            || async {
                self.sui_client
                    .read_api()
                    .multi_get_object_with_options(object_ids.clone(), options.clone())
                    .await
            },
            self.metrics.clone(),
            "multi_get_object",
        )
        .await
    }

    /// Returns a map consisting of the move package name and the normalized module.
    ///
    /// Calls [`sui_sdk::apis::ReadApi::get_normalized_move_modules_by_package`] internally.
    #[tracing::instrument(level = Level::DEBUG, skip_all)]
    pub async fn get_normalized_move_modules_by_package(
        &self,
        package_id: ObjectID,
    ) -> SuiRpcResult<BTreeMap<String, SuiMoveNormalizedModule>> {
        retry_rpc_errors(
            self.get_strategy(),
            || async {
                self.sui_client
                    .read_api()
                    .get_normalized_move_modules_by_package(package_id)
                    .await
            },
            self.metrics.clone(),
            "get_normalized_move_modules_by_package",
        )
        .await
    }

    /// Returns the committee information for the given epoch.
    ///
    /// Calls [`sui_sdk::apis::GovernanceApi::get_committee_info`] internally.
    pub async fn get_committee_info(
        &self,
        epoch: Option<BigInt<u64>>,
    ) -> SuiRpcResult<SuiCommittee> {
        retry_rpc_errors(
            self.get_strategy(),
            || async {
                self.sui_client
                    .governance_api()
                    .get_committee_info(epoch)
                    .await
            },
            self.metrics.clone(),
            "get_committee_info",
        )
        .await
    }

    /// Returns the reference gas price.
    ///
    /// Calls [`sui_sdk::apis::ReadApi::get_reference_gas_price`] internally.
    pub async fn get_reference_gas_price(&self) -> SuiRpcResult<u64> {
        retry_rpc_errors(
            self.get_strategy(),
            || async { self.sui_client.read_api().get_reference_gas_price().await },
            self.metrics.clone(),
            "get_reference_gas_price",
        )
        .await
    }

    /// Executes a transaction dry run.
    ///
    /// Calls [`sui_sdk::apis::ReadApi::dry_run_transaction_block`] internally.
    pub async fn dry_run_transaction_block(
        &self,
        transaction: TransactionData,
    ) -> SuiRpcResult<DryRunTransactionBlockResponse> {
        retry_rpc_errors(
            self.get_strategy(),
            || async {
                self.sui_client
                    .read_api()
                    .dry_run_transaction_block(transaction.clone())
                    .await
            },
            self.metrics.clone(),
            "dry_run_transaction_block",
        )
        .await
    }

    /// Returns a reference to the [`EventApi`].
    ///
    /// Internally calls the [`SuiClient::event_api`] function. Note that no retries are
    /// implemented for this function.
    pub fn event_api(&self) -> &EventApi {
        self.sui_client.event_api()
    }

    /// Returns a reference to the [`GovernanceApi`].
    ///
    /// Internally calls the [`SuiClient::governance_api`] function. Note that no retries are
    /// implemented for this function.
    pub fn governance_api(&self) -> &GovernanceApi {
        self.sui_client.governance_api()
    }

    /// Returns a [`SuiObjectResponse`] based on the provided [`ObjectID`].
    ///
    /// Calls [`sui_sdk::apis::ReadApi::get_object_with_options`] internally.
    #[tracing::instrument(level = Level::DEBUG, skip_all)]
    pub async fn get_sui_object<U>(&self, object_id: ObjectID) -> SuiClientResult<U>
    where
        U: AssociatedContractStruct,
    {
        retry_rpc_errors(
            self.get_strategy(),
            || async {
                get_sui_object_from_object_response(
                    &self
                        .get_object_with_options(
                            object_id,
                            SuiObjectDataOptions::new().with_bcs().with_type(),
                        )
                        .await?,
                )
            },
            self.metrics.clone(),
            "get_sui_object",
        )
        .await
    }

    /// Returns the chain identifier.
    ///
    /// Calls [`sui_sdk::apis::ReadApi::get_chain_identifier`] internally.
    pub async fn get_chain_identifier(&self) -> SuiRpcResult<String> {
        retry_rpc_errors(
            self.get_strategy(),
            || async { self.sui_client.read_api().get_chain_identifier().await },
            self.metrics.clone(),
            "get_chain_identifier",
        )
        .await
    }

    // Other wrapper methods.

    #[tracing::instrument(level = Level::DEBUG, skip_all)]
    pub(crate) async fn get_sui_objects<U>(
        &self,
        object_ids: &[ObjectID],
    ) -> SuiClientResult<Vec<U>>
    where
        U: AssociatedContractStruct,
    {
        let mut responses = vec![];
        for obj_id_batch in object_ids.chunks(MULTI_GET_OBJ_LIMIT) {
            responses.extend(
                self.multi_get_object_with_options(
                    obj_id_batch.to_vec(),
                    SuiObjectDataOptions::new().with_bcs().with_type(),
                )
                .await?,
            );
        }

        responses
            .iter()
            .map(|r| get_sui_object_from_object_response(r))
            .collect::<Result<Vec<_>, _>>()
    }

    pub(crate) async fn get_extended_field<V>(
        &self,
        object_id: ObjectID,
        type_origin_map: &TypeOriginMap,
    ) -> SuiClientResult<V>
    where
        V: DeserializeOwned,
    {
        let key_tag = contracts::extended_field::Key
            .to_move_struct_tag_with_type_map(type_origin_map, &[])?;
        self.get_dynamic_field::<Key, V>(object_id, key_tag.into(), Key { dummy_field: false })
            .await
    }

    #[allow(unused)]
    pub(crate) async fn get_dynamic_field_object<K, V>(
        &self,
        parent: ObjectID,
        key_type: TypeTag,
        key: K,
    ) -> SuiClientResult<V>
    where
        V: AssociatedContractStruct,
        K: DeserializeOwned + Serialize,
    {
        let key_tag = key_type.to_canonical_string(true);
        let key_tag =
            TypeTag::from_str(&format!("0x2::dynamic_object_field::Wrapper<{}>", key_tag))
                .expect("valid type tag");
        let inner_object_id = self.get_dynamic_field(parent, key_tag, key).await?;
        let inner = self.get_sui_object(inner_object_id).await?;
        Ok(inner)
    }

    pub(crate) async fn get_dynamic_field<K, V>(
        &self,
        parent: ObjectID,
        key_type: TypeTag,
        key: K,
    ) -> SuiClientResult<V>
    where
        K: DeserializeOwned + Serialize,
        V: DeserializeOwned,
    {
        let object_id = derive_dynamic_field_id(
            parent,
            &key_type,
            &bcs::to_bytes(&key).expect("key should be serializable"),
        )
        .map_err(|err| SuiClientError::Internal(err.into()))?;

        let field: SuiDynamicField<K, V> = self.get_sui_object(object_id).await?;
        Ok(field.value)
    }

    /// Checks if the Walrus system object exist on chain and returns the Walrus package ID.
    pub(crate) async fn get_system_package_id_from_system_object(
        &self,
        system_object_id: ObjectID,
    ) -> SuiClientResult<ObjectID> {
        let system_object = self
            .get_sui_object::<SystemObjectForDeserialization>(system_object_id)
            .await?;

        let pkg_id = system_object.package_id;
        Ok(pkg_id)
    }

    /// Checks if the Walrus subsidies object exist on chain and returns the subsidies package ID.
    pub(crate) async fn get_subsidies_package_id_from_subsidies_object(
        &self,
        subsidies_object_id: ObjectID,
    ) -> SuiClientResult<ObjectID> {
        let subsidies_object = self
            .get_sui_object::<Subsidies>(subsidies_object_id)
            .await?;

        let pkg_id = subsidies_object.package_id;
        Ok(pkg_id)
    }

    /// Returns the package ID from the type of the given object.
    ///
    /// Note: This returns the package address from the object type, not the newest package ID.
    pub async fn get_package_id_from_object(
        &self,
        object_id: ObjectID,
    ) -> SuiClientResult<ObjectID> {
        let response = self
            .get_object_with_options(
                object_id,
                SuiObjectDataOptions::default().with_type().with_bcs(),
            )
            .await
            .inspect_err(|error| {
                tracing::debug!(%error, %object_id, "unable to get the object");
            })?;

        let pkg_id =
            crate::utils::get_package_id_from_object_response(&response).inspect_err(|error| {
                tracing::debug!(%error, %object_id, "unable to get the package ID from the object");
            })?;
        Ok(pkg_id)
    }

    /// Gets the type origin map for a given package.
    pub(crate) async fn type_origin_map_for_package(
        &self,
        package_id: ObjectID,
    ) -> SuiClientResult<TypeOriginMap> {
        let Ok(Some(SuiRawData::Package(raw_package))) = self
            .get_object_with_options(
                package_id,
                SuiObjectDataOptions::default().with_type().with_bcs(),
            )
            .await?
            .into_object()
            .map(|object| object.bcs)
        else {
            return Err(SuiClientError::WalrusPackageNotFound(package_id));
        };
        Ok(raw_package
            .type_origin_table
            .into_iter()
            .map(|origin| ((origin.module_name, origin.datatype_name), origin.package))
            .collect())
    }

    /// Retrieves the WAL type from the walrus package by getting the type tag of the `Balance`
    /// in the `StakedWal` Move struct.
    #[tracing::instrument(err, skip(self))]
    pub(crate) async fn wal_type_from_package(
        &self,
        package_id: ObjectID,
    ) -> SuiClientResult<String> {
        let normalized_move_modules = self
            .get_normalized_move_modules_by_package(package_id)
            .await?;

        let staked_wal_struct = normalized_move_modules
            .get("staked_wal")
            .and_then(|module| module.structs.get("StakedWal"))
            .ok_or_else(|| SuiClientError::WalTypeNotFound(package_id))?;
        let principal_field_type = staked_wal_struct.fields.iter().find_map(|field| {
            if field.name == "principal" {
                Some(&field.type_)
            } else {
                None
            }
        });
        let Some(SuiMoveNormalizedType::Struct {
            ref type_arguments, ..
        }) = principal_field_type
        else {
            return Err(SuiClientError::WalTypeNotFound(package_id));
        };
        let wal_type = type_arguments
            .first()
            .ok_or_else(|| SuiClientError::WalTypeNotFound(package_id))?;
        let SuiMoveNormalizedType::Struct {
            address,
            module,
            name,
            ..
        } = wal_type
        else {
            return Err(SuiClientError::WalTypeNotFound(package_id));
        };
        ensure!(
            module == "wal" && name == "WAL",
            SuiClientError::WalTypeNotFound(package_id)
        );
        let wal_type = format!("{address}::{module}::{name}");

        tracing::debug!(?wal_type, "WAL type");
        Ok(wal_type)
    }

    /// Calls a dry run with the transaction data to estimate the gas budget.
    ///
    /// This performs the same calculation as the Sui CLI and the TypeScript SDK.
    pub(crate) async fn estimate_gas_budget(
        &self,
        signer: SuiAddress,
        kind: TransactionKind,
        gas_price: u64,
    ) -> SuiClientResult<u64> {
        let dry_run_tx_data = self
            .sui_client
            .transaction_builder()
            .tx_data_for_dry_run(signer, kind, MAX_GAS_BUDGET, gas_price, None, None)
            .await;
        let effects = self
            .dry_run_transaction_block(dry_run_tx_data)
            .await
            .inspect_err(|error| {
                tracing::debug!(%error, "transaction dry run failed");
            })?
            .effects;
        let gas_cost_summary = effects.gas_cost_summary();

        let safe_overhead = GAS_SAFE_OVERHEAD * gas_price;
        let computation_cost_with_overhead = gas_cost_summary.computation_cost + safe_overhead;
        let gas_usage_with_overhead = gas_cost_summary.net_gas_usage() + safe_overhead as i64;
        Ok(computation_cost_with_overhead.max(gas_usage_with_overhead.max(0) as u64))
    }

    /// Executes a transaction.
    #[tracing::instrument(err, skip(self))]
    pub(crate) async fn execute_transaction(
        &self,
        transaction: Transaction,
    ) -> anyhow::Result<SuiTransactionBlockResponse> {
        // Retry here must use the exact same transaction to avoid locked objects.
        retry_rpc_errors(
            self.get_strategy(),
            || async {
                #[cfg(msim)]
                {
                    maybe_return_injected_error_in_stake_pool_transaction(&transaction)?;
                }
                Ok(self
                    .sui_client
                    .quorum_driver_api()
                    .execute_transaction_block(
                        transaction.clone(),
                        SuiTransactionBlockResponseOptions::new()
                            .with_effects()
                            .with_input()
                            .with_events()
                            .with_object_changes()
                            .with_balance_changes(),
                        Some(WaitForLocalExecution),
                    )
                    .await?)
            },
            self.metrics.clone(),
            "execute_transaction",
        )
        .await
    }

    /// Gets a backoff strategy, seeded from the internal RNG.
    fn get_strategy(&self) -> ExponentialBackoff<StdRng> {
        self.backoff_config.get_strategy(ThreadRng::default().gen())
    }
}

/// Error type for checkpoint download errors.
#[derive(Error, Debug)]
pub enum CheckpointDownloadError {
    /// Failed to construct URL.
    #[error("Failed to construct URL: {0}")]
    UrlConstruction(#[from] ParseError),

    /// HTTP request failed.
    #[error("HTTP request failed: {0}")]
    RequestFailed(#[from] reqwest::Error),

    /// Failed to deserialize checkpoint data.
    #[error("Failed to deserialize checkpoint data: {0}")]
    DeserializationError(String),
}

// Implement automatic conversion from CheckpointDownloadError to tonic::Status
impl From<CheckpointDownloadError> for tonic::Status {
    fn from(error: CheckpointDownloadError) -> Self {
        tonic::Status::internal(format!("Checkpoint download failed: {}", error))
    }
}

/// A client for downloading checkpoint data from a remote server.
#[derive(Clone, Debug)]
pub struct CheckpointBucketClient {
    client: reqwest::Client,
    base_url: Url,
}

impl CheckpointBucketClient {
    /// Creates a new checkpoint download client.
    pub fn new(base_url: Url) -> Self {
        let client = reqwest::Client::new();
        Self { client, base_url }
    }

    /// Downloads a checkpoint from the remote server.
    pub async fn get_full_checkpoint(
        &self,
        sequence_number: u64,
    ) -> Result<CheckpointData, CheckpointDownloadError> {
        let url = self.base_url.join(&format!("{}.chk", sequence_number))?;
        tracing::debug!("Downloading checkpoint from: {:?}", url);
        let response = self.client.get(url).send().await?;
        let bytes = response.bytes().await?;
        let checkpoint = Blob::from_bytes::<CheckpointData>(&bytes)
            .map_err(|e| CheckpointDownloadError::DeserializationError(e.to_string()))?;
        tracing::debug!(
            "Checkpoint download successful for sequence: {}",
            sequence_number
        );
        Ok(checkpoint)
    }
}

/// Custom error type for RetriableRpcClient operations
#[derive(Error, Debug)]
pub enum RetriableClientError {
    /// RPC error from the primary client
    #[error("RPC error: {0}")]
    RpcError(#[from] tonic::Status),

    /// Error from the fallback client
    #[error("Fallback error: {0}")]
    FallbackError(#[from] CheckpointDownloadError),

    /// Generic error
    #[error("Client error: {0}")]
    Other(#[from] anyhow::Error),
}

/// A [`sui_rpc_api::Client`] that retries RPC calls with backoff in case of network errors.
/// RpcClient is used primarily for retrieving checkpoint data from the Sui RPC server while
/// SuiClient is used for all other RPC calls.
#[derive(Clone)]
pub struct RetriableRpcClient {
    client: RpcClient,
    main_backoff_config: ExponentialBackoffConfig,
    fallback_client: Option<CheckpointBucketClient>,
    quick_retry_config: ExponentialBackoffConfig,
}

impl std::fmt::Debug for RetriableRpcClient {
    fn fmt(&self, f: &mut std::fmt::Formatter<'_>) -> std::fmt::Result {
        f.debug_struct("RetriableRpcClient")
            .field("main_backoff_config", &self.main_backoff_config)
            // Skip detailed client debug info since it's not typically useful
            .field("client", &"RpcClient")
            .field("fallback_client", &"CheckpointDownloadClient")
            .finish()
    }
}

impl RetriableRpcClient {
    /// Creates a new retriable client.
    pub fn new(
        client: RpcClient,
        backoff_config: ExponentialBackoffConfig,
        fallback_config: Option<RpcFallbackConfig>,
    ) -> Self {
        let fallback_client = fallback_config.as_ref().map(|config| {
            let url = config.checkpoint_bucket.clone();
            CheckpointBucketClient::new(url)
        });

        Self {
            client,
            main_backoff_config: backoff_config,
            fallback_client,
            quick_retry_config: fallback_config
                .map(|config| config.quick_retry_config)
                .unwrap_or_else(|| {
                    ExponentialBackoffConfig::new(
                        time::Duration::from_millis(100),
                        time::Duration::from_millis(300),
                        Some(3),
                    )
                }),
        }
    }

    /// Gets a backoff strategy, seeded from the internal RNG.
    fn get_strategy(&self) -> ExponentialBackoff<StdRng> {
        self.main_backoff_config
            .get_strategy(ThreadRng::default().gen())
    }

    /// Gets a quick retry strategy, seeded from the internal RNG.
    fn get_quick_strategy(&self) -> ExponentialBackoff<StdRng> {
        self.quick_retry_config
            .get_strategy(ThreadRng::default().gen())
    }

    /// Gets the full checkpoint data for the given sequence number.
    ///
    /// This function will first try to fetch the checkpoint from the primary client. If that fails,
    /// it will try to fetch the checkpoint from the fallback client if configured. If that also
    /// fails, it will return the error from the primary client.
    ///
    /// When the primary client returns a "not found" or "missing event" error, it will use the
    /// fallback client to fetch the checkpoint immediately. For all other errors, it will first
    /// try a quick retry on the primary client before falling back to the fallback client.
    ///
    /// If fallback is not configured, it will retry the primary client with the main retry
    /// strategy.
    pub async fn get_full_checkpoint(
        &self,
        sequence: u64,
<<<<<<< HEAD
    ) -> Result<CheckpointData, tonic::Status> {
        retry_rpc_errors(
            self.get_strategy(),
            || async { self.client.get_full_checkpoint(sequence).await },
            None,
            "get_full_checkpoint",
        )
=======
    ) -> Result<CheckpointData, RetriableClientError> {
        let primary_result = self.client.get_full_checkpoint(sequence).await;

        let Err(err) = &primary_result else {
            return Ok(primary_result.unwrap());
        };

        tracing::debug!("Primary client error while fetching checkpoint: {:?}", err);
        let Some(ref fallback) = self.fallback_client else {
            tracing::debug!("No fallback client configured, retrying primary client");
            return retry_rpc_errors(self.get_strategy(), || async {
                self.client
                    .get_full_checkpoint(sequence)
                    .await
                    .map_err(RetriableClientError::from)
            })
            .await;
        };

        // For "not found" (pruned) and "missing event" errors, use fallback immediately as the
        // events in full node get pruned by event digest and checkpoint sequence number and newer
        // transactions could have events with the same digest (as the already pruned ones).
        if err.code() == tonic::Code::NotFound
            || (err.code() == tonic::Code::Internal && err.message().contains("missing event"))
        {
            tracing::debug!(
                "Using fallback client to fetch checkpoint as error: {:?}",
                err
            );
            return retry_rpc_errors(self.get_strategy(), || async {
                fallback
                    .get_full_checkpoint(sequence)
                    .await
                    .map_err(RetriableClientError::from)
            })
            .await;
        }

        // Try a quick retry on the primary client before falling back
        tracing::debug!(
            "Not a missing event or not found error, trying quick retry on primary client"
        );
        let quick_retry_result = retry_rpc_errors(self.get_quick_strategy(), || async {
            self.client
                .get_full_checkpoint(sequence)
                .await
                .map_err(RetriableClientError::from)
        })
        .await;

        if quick_retry_result.is_ok() {
            tracing::debug!("Quick retry on primary client succeeded");
            return quick_retry_result;
        }

        // Fall back to the fallback client with the main retry strategy
        tracing::debug!("Falling back to fallback client after quick retry failed");
        retry_rpc_errors(self.get_strategy(), || async {
            fallback
                .get_full_checkpoint(sequence)
                .await
                .map_err(RetriableClientError::from)
        })
>>>>>>> 5c58ca00
        .await
    }

    /// Gets the checkpoint summary for the given sequence number.
    pub async fn get_checkpoint_summary(
        &self,
        sequence: u64,
<<<<<<< HEAD
    ) -> Result<CertifiedCheckpointSummary, tonic::Status> {
        retry_rpc_errors(
            self.get_strategy(),
            || async { self.client.get_checkpoint_summary(sequence).await },
            None,
            "get_checkpoint_summary",
        )
=======
    ) -> Result<CertifiedCheckpointSummary, RetriableClientError> {
        retry_rpc_errors(self.get_strategy(), || async {
            self.client
                .get_checkpoint_summary(sequence)
                .await
                .map_err(RetriableClientError::from)
        })
>>>>>>> 5c58ca00
        .await
    }

    /// Gets the latest checkpoint sequence number.
<<<<<<< HEAD
    pub async fn get_latest_checkpoint(&self) -> Result<CertifiedCheckpointSummary, tonic::Status> {
        retry_rpc_errors(
            self.get_strategy(),
            || async { self.client.get_latest_checkpoint().await },
            None,
            "get_latest_checkpoint",
        )
=======
    pub async fn get_latest_checkpoint(
        &self,
    ) -> Result<CertifiedCheckpointSummary, RetriableClientError> {
        retry_rpc_errors(self.get_strategy(), || async {
            self.client
                .get_latest_checkpoint()
                .await
                .map_err(RetriableClientError::from)
        })
>>>>>>> 5c58ca00
        .await
    }

    /// Gets the object with the given ID.
<<<<<<< HEAD
    pub async fn get_object(&self, id: ObjectID) -> Result<Object, tonic::Status> {
        retry_rpc_errors(
            self.get_strategy(),
            || async { self.client.get_object(id).await },
            None,
            "get_object",
        )
=======
    pub async fn get_object(&self, id: ObjectID) -> Result<Object, RetriableClientError> {
        retry_rpc_errors(self.get_strategy(), || async {
            self.client
                .get_object(id)
                .await
                .map_err(RetriableClientError::from)
        })
>>>>>>> 5c58ca00
        .await
    }
}

/// Injects a simulated error for testing retry behavior executing sui transactions.
/// We use stake_with_pool as an example here to incorporate with the test logic in
/// `test_ptb_executor_retriable_error` in `test_client.rs`.
#[cfg(msim)]
fn maybe_return_injected_error_in_stake_pool_transaction(
    transaction: &Transaction,
) -> anyhow::Result<()> {
    // Check if this transaction contains a stake_with_pool operation
    let is_stake_pool_tx = transaction
        .transaction_data()
        .move_calls()
        .iter()
        .any(|(_, _, function_name)| *function_name == contracts::staking::stake_with_pool.name);

    // Early return if this isn't a stake pool transaction
    if !is_stake_pool_tx {
        return Ok(());
    }

    // Check if we should inject an error via the fail point
    let mut should_inject_error = false;
    fail_point_if!("ptb_executor_stake_pool_retriable_error", || {
        should_inject_error = true;
    });

    if should_inject_error {
        tracing::warn!("Injecting a retriable RPC error for stake pool transaction");

        // Simulate a retriable RPC error (502 Bad Gateway)
        Err(sui_sdk::error::Error::RpcError(
            jsonrpsee::core::ClientError::Custom(
                "Server returned an error status code: 502".into(),
            ),
        ))?;
    }

    Ok(())
}

impl ToErrorType for anyhow::Error {
    fn to_error_type(&self) -> String {
        self.downcast_ref::<sui_sdk::error::Error>()
            .map(|error| error.to_error_type())
            .unwrap_or_else(|| "other".to_string())
    }
}

impl ToErrorType for sui_sdk::error::Error {
    fn to_error_type(&self) -> String {
        match self {
            Self::RpcError(e) => {
                let err_str = e.to_string();
                if err_str.contains("Call") {
                    "rpc_call"
                } else if err_str.contains("Transport") {
                    "rpc_transport"
                } else if err_str.contains("RequestTimeout") {
                    "rpc_timeout"
                } else {
                    "rpc_other"
                }
                .to_string()
            }
            Self::JsonRpcError(_) => "json_rpc".to_string(),
            Self::BcsSerialisationError(_) => "bcs_ser".to_string(),
            Self::JsonSerializationError(_) => "json_ser".to_string(),
            Self::UserInputError(_) => "user_input".to_string(),
            Self::Subscription(_) => "subscription".to_string(),
            Self::FailToConfirmTransactionStatus(_, _) => "tx_confirm".to_string(),
            Self::DataError(_) => "data_error".to_string(),
            Self::ServerVersionMismatch { .. } => "version_mismatch".to_string(),
            Self::InsufficientFund { .. } => "insufficient_fund".to_string(),
            Self::InvalidSignature => "invalid_sig".to_string(),
        }
    }
}

impl ToErrorType for SuiClientError {
    fn to_error_type(&self) -> String {
        match self {
            Self::SuiSdkError(error) => error.to_error_type(),
            _ => "other".to_string(),
        }
    }
}

impl ToErrorType for tonic::Status {
    fn to_error_type(&self) -> String {
        "other".to_string()
    }
}<|MERGE_RESOLUTION|>--- conflicted
+++ resolved
@@ -5,11 +5,14 @@
 //!
 //! Wraps the [`SuiClient`] to introduce retries.
 
-<<<<<<< HEAD
-use std::{collections::BTreeMap, fmt::Debug, future::Future, str::FromStr, sync::Arc};
-=======
-use std::{collections::BTreeMap, fmt::Debug, future::Future, str::FromStr, time};
->>>>>>> 5c58ca00
+use std::{
+    collections::BTreeMap,
+    fmt::Debug,
+    future::Future,
+    str::FromStr,
+    sync::Arc,
+    time::Duration,
+};
 
 use futures::{
     future::{self},
@@ -63,11 +66,8 @@
     transaction::{Transaction, TransactionData, TransactionKind},
     TypeTag,
 };
-<<<<<<< HEAD
+use thiserror::Error;
 use tokio::time::Instant;
-=======
-use thiserror::Error;
->>>>>>> 5c58ca00
 use tracing::Level;
 use url::ParseError;
 use walrus_core::ensure;
@@ -1015,6 +1015,7 @@
     main_backoff_config: ExponentialBackoffConfig,
     fallback_client: Option<CheckpointBucketClient>,
     quick_retry_config: ExponentialBackoffConfig,
+    metrics: Option<Arc<SuiClientMetrics>>,
 }
 
 impl std::fmt::Debug for RetriableRpcClient {
@@ -1048,11 +1049,12 @@
                 .map(|config| config.quick_retry_config)
                 .unwrap_or_else(|| {
                     ExponentialBackoffConfig::new(
-                        time::Duration::from_millis(100),
-                        time::Duration::from_millis(300),
+                        Duration::from_millis(100),
+                        Duration::from_millis(300),
                         Some(3),
                     )
                 }),
+            metrics: None,
         }
     }
 
@@ -1083,15 +1085,6 @@
     pub async fn get_full_checkpoint(
         &self,
         sequence: u64,
-<<<<<<< HEAD
-    ) -> Result<CheckpointData, tonic::Status> {
-        retry_rpc_errors(
-            self.get_strategy(),
-            || async { self.client.get_full_checkpoint(sequence).await },
-            None,
-            "get_full_checkpoint",
-        )
-=======
     ) -> Result<CheckpointData, RetriableClientError> {
         let primary_result = self.client.get_full_checkpoint(sequence).await;
 
@@ -1102,12 +1095,17 @@
         tracing::debug!("Primary client error while fetching checkpoint: {:?}", err);
         let Some(ref fallback) = self.fallback_client else {
             tracing::debug!("No fallback client configured, retrying primary client");
-            return retry_rpc_errors(self.get_strategy(), || async {
-                self.client
-                    .get_full_checkpoint(sequence)
-                    .await
-                    .map_err(RetriableClientError::from)
-            })
+            return retry_rpc_errors(
+                self.get_strategy(),
+                || async {
+                    self.client
+                        .get_full_checkpoint(sequence)
+                        .await
+                        .map_err(RetriableClientError::from)
+                },
+                self.metrics.clone(),
+                "get_full_checkpoint",
+            )
             .await;
         };
 
@@ -1121,12 +1119,17 @@
                 "Using fallback client to fetch checkpoint as error: {:?}",
                 err
             );
-            return retry_rpc_errors(self.get_strategy(), || async {
-                fallback
-                    .get_full_checkpoint(sequence)
-                    .await
-                    .map_err(RetriableClientError::from)
-            })
+            return retry_rpc_errors(
+                self.get_strategy(),
+                || async {
+                    fallback
+                        .get_full_checkpoint(sequence)
+                        .await
+                        .map_err(RetriableClientError::from)
+                },
+                self.metrics.clone(),
+                "get_full_checkpoint",
+            )
             .await;
         }
 
@@ -1134,12 +1137,17 @@
         tracing::debug!(
             "Not a missing event or not found error, trying quick retry on primary client"
         );
-        let quick_retry_result = retry_rpc_errors(self.get_quick_strategy(), || async {
-            self.client
-                .get_full_checkpoint(sequence)
-                .await
-                .map_err(RetriableClientError::from)
-        })
+        let quick_retry_result = retry_rpc_errors(
+            self.get_quick_strategy(),
+            || async {
+                self.client
+                    .get_full_checkpoint(sequence)
+                    .await
+                    .map_err(RetriableClientError::from)
+            },
+            self.metrics.clone(),
+            "get_full_checkpoint",
+        )
         .await;
 
         if quick_retry_result.is_ok() {
@@ -1149,13 +1157,17 @@
 
         // Fall back to the fallback client with the main retry strategy
         tracing::debug!("Falling back to fallback client after quick retry failed");
-        retry_rpc_errors(self.get_strategy(), || async {
-            fallback
-                .get_full_checkpoint(sequence)
-                .await
-                .map_err(RetriableClientError::from)
-        })
->>>>>>> 5c58ca00
+        retry_rpc_errors(
+            self.get_strategy(),
+            || async {
+                fallback
+                    .get_full_checkpoint(sequence)
+                    .await
+                    .map_err(RetriableClientError::from)
+            },
+            self.metrics.clone(),
+            "get_full_checkpoint",
+        )
         .await
     }
 
@@ -1163,67 +1175,52 @@
     pub async fn get_checkpoint_summary(
         &self,
         sequence: u64,
-<<<<<<< HEAD
-    ) -> Result<CertifiedCheckpointSummary, tonic::Status> {
-        retry_rpc_errors(
-            self.get_strategy(),
-            || async { self.client.get_checkpoint_summary(sequence).await },
-            None,
+    ) -> Result<CertifiedCheckpointSummary, RetriableClientError> {
+        retry_rpc_errors(
+            self.get_strategy(),
+            || async {
+                self.client
+                    .get_checkpoint_summary(sequence)
+                    .await
+                    .map_err(RetriableClientError::from)
+            },
+            self.metrics.clone(),
             "get_checkpoint_summary",
         )
-=======
+        .await
+    }
+
+    /// Gets the latest checkpoint sequence number.
+    pub async fn get_latest_checkpoint(
+        &self,
     ) -> Result<CertifiedCheckpointSummary, RetriableClientError> {
-        retry_rpc_errors(self.get_strategy(), || async {
-            self.client
-                .get_checkpoint_summary(sequence)
-                .await
-                .map_err(RetriableClientError::from)
-        })
->>>>>>> 5c58ca00
-        .await
-    }
-
-    /// Gets the latest checkpoint sequence number.
-<<<<<<< HEAD
-    pub async fn get_latest_checkpoint(&self) -> Result<CertifiedCheckpointSummary, tonic::Status> {
-        retry_rpc_errors(
-            self.get_strategy(),
-            || async { self.client.get_latest_checkpoint().await },
-            None,
+        retry_rpc_errors(
+            self.get_strategy(),
+            || async {
+                self.client
+                    .get_latest_checkpoint()
+                    .await
+                    .map_err(RetriableClientError::from)
+            },
+            self.metrics.clone(),
             "get_latest_checkpoint",
         )
-=======
-    pub async fn get_latest_checkpoint(
-        &self,
-    ) -> Result<CertifiedCheckpointSummary, RetriableClientError> {
-        retry_rpc_errors(self.get_strategy(), || async {
-            self.client
-                .get_latest_checkpoint()
-                .await
-                .map_err(RetriableClientError::from)
-        })
->>>>>>> 5c58ca00
         .await
     }
 
     /// Gets the object with the given ID.
-<<<<<<< HEAD
-    pub async fn get_object(&self, id: ObjectID) -> Result<Object, tonic::Status> {
-        retry_rpc_errors(
-            self.get_strategy(),
-            || async { self.client.get_object(id).await },
-            None,
+    pub async fn get_object(&self, id: ObjectID) -> Result<Object, RetriableClientError> {
+        retry_rpc_errors(
+            self.get_strategy(),
+            || async {
+                self.client
+                    .get_object(id)
+                    .await
+                    .map_err(RetriableClientError::from)
+            },
+            self.metrics.clone(),
             "get_object",
         )
-=======
-    pub async fn get_object(&self, id: ObjectID) -> Result<Object, RetriableClientError> {
-        retry_rpc_errors(self.get_strategy(), || async {
-            self.client
-                .get_object(id)
-                .await
-                .map_err(RetriableClientError::from)
-        })
->>>>>>> 5c58ca00
         .await
     }
 }
@@ -1318,4 +1315,14 @@
     fn to_error_type(&self) -> String {
         "other".to_string()
     }
+}
+
+impl ToErrorType for RetriableClientError {
+    fn to_error_type(&self) -> String {
+        match self {
+            Self::RpcError(status) => status.to_error_type(),
+            Self::FallbackError(_) => "fallback_error".to_string(),
+            Self::Other(_) => "other".to_string(),
+        }
+    }
 }