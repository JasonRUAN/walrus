--- conflicted
+++ resolved
@@ -10,12 +10,8 @@
     fmt::Debug,
     future::Future,
     str::FromStr,
-<<<<<<< HEAD
     sync::Arc,
     time::Duration,
-=======
-    time::{self, Duration},
->>>>>>> e0349d18
 };
 
 use futures::{
@@ -1121,15 +1117,9 @@
                 .map(|config| config.quick_retry_config)
                 .unwrap_or_else(|| {
                     ExponentialBackoffConfig::new(
-<<<<<<< HEAD
                         Duration::from_millis(100),
                         Duration::from_millis(300),
                         Some(3),
-=======
-                        time::Duration::from_millis(100),
-                        time::Duration::from_millis(300),
-                        Some(5),
->>>>>>> e0349d18
                     )
                 }),
             metrics: None,
@@ -1184,25 +1174,13 @@
 
         tracing::debug!("primary client error while fetching checkpoint: {:?}", err);
         let Some(ref fallback) = self.fallback_client else {
-<<<<<<< HEAD
-            tracing::debug!("No fallback client configured, retrying primary client");
+            tracing::debug!("no fallback client configured, retrying primary client");
             return retry_rpc_errors(
                 self.get_strategy(),
-                || async {
-                    self.client
-                        .get_full_checkpoint(sequence)
-                        .await
-                        .map_err(RetriableClientError::from)
-                },
+                || async { self.get_full_checkpoint_from_primary(sequence).await },
                 self.metrics.clone(),
                 "get_full_checkpoint",
             )
-=======
-            tracing::debug!("no fallback client configured, retrying primary client");
-            return retry_rpc_errors(self.get_strategy(), || async {
-                self.get_full_checkpoint_from_primary(sequence).await
-            })
->>>>>>> e0349d18
             .await;
         };
 
@@ -1223,33 +1201,19 @@
                         .map_err(RetriableClientError::from)
                 },
                 self.metrics.clone(),
-                "get_full_checkpoint",
+                "get_full_checkpoint_fallback",
             )
             .await;
         }
 
         // Try a quick retry on the primary client before falling back
-<<<<<<< HEAD
-        tracing::debug!(
-            "Not a missing event or not found error, trying quick retry on primary client"
-        );
+        tracing::debug!("performing a quick retry on primary client");
         let quick_retry_result = retry_rpc_errors(
             self.get_quick_strategy(),
-            || async {
-                self.client
-                    .get_full_checkpoint(sequence)
-                    .await
-                    .map_err(RetriableClientError::from)
-            },
-            self.metrics.clone(),
-            "get_full_checkpoint",
-        )
-=======
-        tracing::debug!("performing a quick retry on primary client");
-        let quick_retry_result = retry_rpc_errors(self.get_quick_strategy(), || async {
-            self.get_full_checkpoint_from_primary(sequence).await
-        })
->>>>>>> e0349d18
+            || async { self.get_full_checkpoint_from_primary(sequence).await },
+            self.metrics.clone(),
+            "get_full_checkpoint_quick_retry",
+        )
         .await;
 
         let Err(quick_retry_error) = quick_retry_result else {
@@ -1257,9 +1221,8 @@
             return quick_retry_result;
         };
 
-<<<<<<< HEAD
-        // Fall back to the fallback client with the main retry strategy
-        tracing::debug!("Falling back to fallback client after quick retry failed");
+        // Fall back to the fallback client with the main retry strategy.
+        tracing::debug!("falling back to fallback client after quick retry failed");
         retry_rpc_errors(
             self.get_strategy(),
             || async {
@@ -1269,18 +1232,8 @@
                     .map_err(RetriableClientError::from)
             },
             self.metrics.clone(),
-            "get_full_checkpoint",
-        )
-=======
-        // Fall back to the fallback client with the main retry strategy.
-        tracing::debug!("falling back to fallback client after quick retry failed");
-        retry_rpc_errors(self.get_strategy(), || async {
-            fallback
-                .get_full_checkpoint(sequence)
-                .await
-                .map_err(RetriableClientError::from)
-        })
->>>>>>> e0349d18
+            "get_full_checkpoint_final_fallback",
+        )
         .await
         // If fallback fails as well, return the error from the quick retry.
         .map_err(|_| quick_retry_error)
@@ -1291,27 +1244,18 @@
         &self,
         sequence: u64,
     ) -> Result<CertifiedCheckpointSummary, RetriableClientError> {
-<<<<<<< HEAD
-        retry_rpc_errors(
-            self.get_strategy(),
-            || async {
-                self.client
-                    .get_checkpoint_summary(sequence)
-                    .await
-                    .map_err(RetriableClientError::from)
+        retry_rpc_errors(
+            self.get_strategy(),
+            || async {
+                Ok(tokio::time::timeout(
+                    self.request_timeout,
+                    self.client.get_checkpoint_summary(sequence),
+                )
+                .await??)
             },
             self.metrics.clone(),
             "get_checkpoint_summary",
         )
-=======
-        retry_rpc_errors(self.get_strategy(), || async {
-            Ok(tokio::time::timeout(
-                self.request_timeout,
-                self.client.get_checkpoint_summary(sequence),
-            )
-            .await??)
-        })
->>>>>>> e0349d18
         .await
     }
 
@@ -1319,48 +1263,33 @@
     pub async fn get_latest_checkpoint(
         &self,
     ) -> Result<CertifiedCheckpointSummary, RetriableClientError> {
-<<<<<<< HEAD
-        retry_rpc_errors(
-            self.get_strategy(),
-            || async {
-                self.client
-                    .get_latest_checkpoint()
-                    .await
-                    .map_err(RetriableClientError::from)
+        retry_rpc_errors(
+            self.get_strategy(),
+            || async {
+                Ok(
+                    tokio::time::timeout(self.request_timeout, self.client.get_latest_checkpoint())
+                        .await??,
+                )
             },
             self.metrics.clone(),
             "get_latest_checkpoint",
         )
-=======
-        retry_rpc_errors(self.get_strategy(), || async {
-            Ok(
-                tokio::time::timeout(self.request_timeout, self.client.get_latest_checkpoint())
-                    .await??,
-            )
-        })
->>>>>>> e0349d18
         .await
     }
 
     /// Gets the object with the given ID.
     pub async fn get_object(&self, id: ObjectID) -> Result<Object, RetriableClientError> {
-<<<<<<< HEAD
-        retry_rpc_errors(
-            self.get_strategy(),
-            || async {
-                self.client
-                    .get_object(id)
-                    .await
-                    .map_err(RetriableClientError::from)
+        retry_rpc_errors(
+            self.get_strategy(),
+            || async {
+                Ok(
+                    tokio::time::timeout(self.request_timeout, self.client.get_object(id))
+                        .await??,
+                )
             },
             self.metrics.clone(),
             "get_object",
         )
-=======
-        retry_rpc_errors(self.get_strategy(), || async {
-            Ok(tokio::time::timeout(self.request_timeout, self.client.get_object(id)).await??)
-        })
->>>>>>> e0349d18
         .await
     }
 }
@@ -1463,6 +1392,7 @@
             Self::RpcError(status) => status.to_error_type(),
             Self::FallbackError(_) => "fallback_error".to_string(),
             Self::Other(_) => "other".to_string(),
+            Self::TimeoutError(_) => "timeout".to_string(),
         }
     }
 }